--- conflicted
+++ resolved
@@ -164,7 +164,7 @@
     def science_path(self):
         """Return the path to the science directory."""
         return os.path.join(self.par['rdx']['redux_path'], self.par['rdx']['scidir'])
-        
+
     @property
     def qa_path(self):
         """Return the path to the top-level QA directory."""
@@ -606,7 +606,6 @@
 
         # If there are objects, do 2nd round of global_skysub, local_skysub_extract, flexure, geo_motion
         if self.nobj > 0:
-<<<<<<< HEAD
             if self.par['scienceimage']['boxcar_only']:  # ONLY FOR ECHELLE + NEAR-IR SO FAR!
                 # Quick loop over the objects
                 from pypeit.core import pixels, extract
@@ -631,24 +630,12 @@
             else:
                 # Global sky subtraction second pass. Uses skymask from object finding
                 self.global_sky = self.initial_sky if self.std_redux else \
-                    self.redux.global_skysub(self.caliBrate.tilts_dict['tilts'],
-                    skymask=self.skymask, maskslits=self.maskslits, show=self.show)
+                    self.redux.global_skysub(skymask=self.skymask, maskslits=self.maskslits, show=self.show)
 
                 self.skymodel, self.objmodel, self.ivarmodel, self.outmask, self.sobjs = \
-                self.redux.local_skysub_extract(self.caliBrate.tilts_dict['tilts'], self.caliBrate.mswave,
-                                                self.global_sky, self.sciImg.rn2img, self.sobjs_obj,
+                    self.redux.local_skysub_extract(self.caliBrate.mswave, self.global_sky, self.sobjs_obj,
                                                 model_noise=(not self.ir_redux),std = self.std_redux,
                                                 maskslits=self.maskslits, show_profile=self.show,show=self.show)
-=======
-            # Global sky subtraction second pass. Uses skymask from object finding
-            self.global_sky = self.initial_sky if self.std_redux else \
-                self.redux.global_skysub(skymask=self.skymask, maskslits=self.maskslits, show=self.show)
-
-            self.skymodel, self.objmodel, self.ivarmodel, self.outmask, self.sobjs = \
-            self.redux.local_skysub_extract(self.caliBrate.mswave, self.global_sky, self.sobjs_obj,
-                                            model_noise=(not self.ir_redux),std = self.std_redux,
-                                            maskslits=self.maskslits, show_profile=self.show,show=self.show)
->>>>>>> 92e39c8f
 
             # Purge out the negative objects if this was a near-IR reduction.
             # TODO should we move this purge call to local_skysub_extract??
