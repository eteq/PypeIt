--- conflicted
+++ resolved
@@ -209,7 +209,6 @@
     cfig_str = string.ascii_uppercase
     cstr = '--'
 
-<<<<<<< HEAD
     # Find the first arc exposure tied to this science exposure
     idx = np.where(fitstbl.find_frames('arc', sci_ID=sci_ID))[0][0]
 
@@ -220,30 +219,10 @@
     decker = fitstbl['decker'][idx] if 'decker' in fitstbl.keys() else 'none'
     slitwid = fitstbl['slitwid'][idx] if 'slitwid' in fitstbl.keys() else 'none'
     slitlen = fitstbl['slitlen'][idx] if 'slitlen' in fitstbl.keys() else 'none'
-
-    # TODO: Make binning in fits table consistent between instruments
     binning = fitstbl['binning'][idx] if 'binning' in fitstbl.keys() else 'none'
-    if binning == 'none':
-        try:
-            # Stop-gap solution for difference of header keywords in
-            # XSHOOTER data
-            binning = "{0},{1}".format(fitstbl['binning_x'][idx],fitstbl['binning_y'][idx])
-        except:
-            pass
 
     # Generate the relevant dictionaries
     cdict = dict(disperser={'name':dispname, 'angle':dispangle},
-=======
-    # Detector -- These may not be set properly from the header alone, e.g. LRIS
-    binning = fitstbl["binning"][idx[0]]
-
-    namp = numamplifiers
-
-    # Generate
-    # Don't nest deeper than 1
-    cdict = dict(disperser={'name': disp_name,
-                            'angle': disp_angle},
->>>>>>> 184b1cfd
                  dichroic=dichroic,
                  slit={'decker':decker, 'slitwid':slitwid, 'slitlen':slitlen})
     ddict = {'binning':binning,
