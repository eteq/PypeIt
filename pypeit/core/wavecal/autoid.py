""" Module for finding patterns in arc line spectra
"""
from scipy.ndimage.filters import gaussian_filter
from scipy.spatial import cKDTree
import itertools
import scipy
from linetools import utils as ltu
from astropy import table
import copy
import numba as nb
import numpy as np
from IPython import embed

from astropy.table import Table

from pypeit.par import pypeitpar
from pypeit.core.wavecal import kdtree_generator
from pypeit.core.wavecal import waveio
from pypeit.core.wavecal import patterns
from pypeit.core.wavecal import fitting
from pypeit.core.wavecal import wvutils
from pypeit.core import arc

from pypeit.core import pca
from pypeit import utils

from pypeit import msgs
from pypeit import debugger
from matplotlib import pyplot as plt
from matplotlib import gridspec
from matplotlib.backends.backend_pdf import PdfPages
from matplotlib.patches import Patch


def arc_fit_qa(fit, outfile=None, ids_only=False, title=None):
    """
    QA for Arc spectrum

    Parameters
    ----------
    setup: str
      For outfile
    fit : dict
    arc_spec : ndarray
      Arc spectrum
    outfile : str, optional
      Name of output file
      or 'show' to show on screen
    """

    plt.rcdefaults()
    plt.rcParams['font.family']= 'times new roman'

    arc_spec = fit['spec']

    # Begin
    plt.close('all')
    if ids_only:
        nrows, ncols = 1,1
        figsize =(11,8.5)
        idfont = 'small'
    else:
        nrows, ncols = 2,2
        if outfile is None:
            figsize = (16,8)
            idfont = 'small'
        else:
            figsize = (8,4)
            idfont = 'xx-small'
    fig = plt.figure(figsize=figsize)
    gs = gridspec.GridSpec(nrows,ncols)#, figure = fig)


    # Simple spectrum plot
    ax_spec = plt.subplot(gs[:,0])
    ax_spec.plot(np.arange(len(arc_spec)), arc_spec)
    ymin, ymax = np.min(arc_spec), np.max(arc_spec)
    ysep = ymax*0.03
    mask = fit['mask']
    pixel_fit = fit['pixel_fit'][mask]
    wave_fit = fit['wave_fit'][mask]
    ions = fit['ions'][mask]
    xnorm = fit['xnorm']
    for kk, x in enumerate(pixel_fit):
        ind_left = np.fmax(int(x)-2, 0)
        ind_righ = np.fmin(int(x)+2,arc_spec.size-1)
        yline = np.max(arc_spec[ind_left:ind_righ])
        # Tick mark
        ax_spec.plot([x,x], [yline+ysep*0.25, yline+ysep], 'g-')
        # label
        ax_spec.text(x, yline+ysep*1.3,'{:s} {:g}'.format(ions[kk], wave_fit[kk]), ha='center', va='bottom',size=idfont,
                     rotation=90., color='green')
    ax_spec.set_xlim(0., len(arc_spec))
    ax_spec.set_ylim(1.05*ymin, ymax*1.2)
    ax_spec.set_xlabel('Pixel')
    ax_spec.set_ylabel('Flux')
    if title is not None:
        ax_spec.text(0.04, 0.93, title, transform=ax_spec.transAxes,
                     size='x-large', ha='left')#, bbox={'facecolor':'white'})
    if ids_only:
        plt.tight_layout(pad=0.2, h_pad=0.0, w_pad=0.0)
        if outfile is None:
            plt.show()
        else:
            plt.savefig(outfile, dpi=800)
        plt.close()
        return

    # Arc Fit
    ax_fit = plt.subplot(gs[0, 1])
    # Points
    ax_fit.scatter(pixel_fit,wave_fit, marker='x')
    if len(fit['xrej']) > 0:
        ax_fit.scatter(fit['xrej'], fit['yrej'], marker='o',
            edgecolor='gray', facecolor='none')
    # Solution
    xval = np.arange(len(arc_spec))
    wave_soln = fit['wave_soln'] #utils.func_val(fit['fitc'], xval, 'legendre',minx=fit['fmin'], maxx=fit['fmax'])
    ax_fit.plot(xval, wave_soln, 'r-')
    xmin, xmax = 0., len(arc_spec)
    ax_fit.set_xlim(xmin, xmax)
    ymin,ymax = np.min(wave_soln)*.95,  np.max(wave_soln)*1.05
    ax_fit.set_ylim((ymin, ymax))
    ax_fit.set_ylabel('Wavelength')
    ax_fit.get_xaxis().set_ticks([]) # Suppress labeling
    # Stats
    wave_soln_fit = utils.func_val(fit['fitc'], pixel_fit/xnorm, 'legendre',minx=fit['fmin'], maxx=fit['fmax'])
    rms = np.sqrt(np.sum((wave_fit-wave_soln_fit)**2)/len(pixel_fit)) # Ang
    dwv_pix = np.median(np.abs(wave_soln-np.roll(wave_soln,1)))
    ax_fit.text(0.1*len(arc_spec), 0.90*ymin+(ymax-ymin),r'$\Delta\lambda$={:.3f}$\AA$ (per pix)'.format(dwv_pix), size='small')
    ax_fit.text(0.1*len(arc_spec), 0.80*ymin+(ymax-ymin),'RMS={:.3f} (pixels)'.format(rms/dwv_pix), size='small')
    # Arc Residuals
    ax_res = plt.subplot(gs[1,1])
    res = wave_fit-wave_soln_fit
    ax_res.scatter(pixel_fit, res/dwv_pix, marker='x')
    ax_res.plot([xmin,xmax], [0.,0], 'k--')
    ax_res.set_xlim(xmin, xmax)
    ax_res.set_xlabel('Pixel')
    ax_res.set_ylabel('Residuals (Pix)')

    # Finish
    plt.tight_layout(pad=0.2, h_pad=0.0, w_pad=0.0)
    if outfile is None:
        plt.show()
    else:
        plt.savefig(outfile, dpi=400)
    plt.close('all')

    plt.rcdefaults()


    return


def match_qa(arc_spec, tcent, line_list, IDs, scores, outfile = None, title=None, path=None):
    """
    Parameters
    ----------
    arc_spec
    tcent
    line_list
    IDs
    scores
    outfile
    title
    path

    Returns
    -------

    """


    # Plot
    plt.figure(figsize=(11, 8.5))
    plt.clf()
    gs = gridspec.GridSpec(1, 1)
    idfont = 'small'

    # Simple spectrum plot
    ax_spec = plt.subplot(gs[0])
    ax_spec.plot(np.arange(len(arc_spec)), arc_spec, 'k')
    ymin, ymax = np.min(arc_spec), np.max(arc_spec)
    ysep = ymax*0.03
    mn_yline = 1e9

    # Standard IDs
    clrs = dict(Perfect='green', Good='orange', Ok='red')
    clrs['Very Good'] = 'blue'
    for kk, score in enumerate(scores):
        x = tcent[kk]
        # Color
        try:
            clr = clrs[score]
        except KeyError:
            clr = 'gray'
        yline = np.max(arc_spec[int(x)-2:int(x)+2])
        mn_yline = min(mn_yline, yline)
        # Tick mark
        ax_spec.plot([x,x], [yline+ysep*0.25, yline+ysep], '-', color=clr)
        if score in ['Good', 'Ok', 'Perfect', 'Very Good']:
            # Label
            imin = np.argmin(np.abs(line_list['wave']-IDs[kk]))
            row = line_list[imin]
            lbl = '{:s} {:.4f}'.format(row['ion'], row['wave'])
            # label
            ax_spec.text(x, yline+ysep*1.3, '{:s}'.format(lbl), ha='center', va='bottom',
                size=idfont, rotation=90., color=clr)
    # Overplot the line classification legened
    clrs['Not reidentified'] ='gray'
    legend_elements = []
    for key, clr in clrs.items():
        legend_elements.append(Patch(facecolor=clr, edgecolor=clr,label=key))

    # Axes
    ax_spec.set_xlim(0., len(arc_spec))
    ax_spec.set_ylim(ymin*1.05, ymax*1.3)
    ax_spec.set_xlabel('Pixel')
    ax_spec.minorticks_on()
    ax_spec.set_ylabel('Counts')
    plt.legend(handles=legend_elements)
    if title is not None:
        ax_spec.text(0.04, 0.93, title, transform=ax_spec.transAxes,
                     size='x-large', ha='left')#, bbox={'facecolor':'white'})
    # Finish
    plt.tight_layout(pad=0.2, h_pad=0.0, w_pad=0.0)
    if outfile is None:
        plt.show()
    else:
        pp = PdfPages(outfile)
        pp.savefig(bbox_inches='tight')
        pp.close()

    plt.close()
    return




def basic(spec, lines, wv_cen, disp, sigdetect=20.,nonlinear_counts = 1e10,
          swv_uncertainty=350., pix_tol=2, plot_fil=None, min_nmatch=5,
          **kwargs):
    """ Basic algorithm to wavelength calibrate spectroscopic data

    Parameters
    ----------
    spec : ndarray
      Extracted 1D Arc Spectrum
    lines : list
      List of arc lamps on
    wv_cen : float
      Guess at central wavelength
    disp : float
      Dispersion A/pix
    sigdetect : float
      Minimum significance of the arc lines that will be used in the fit
    swv_uncertainty : float

    pix_tol : float
      Tolerance in units of pixels to match to
    plot_fil : str, optional
      Name of output file
    min_nmatch : int
      Minimum number of acceptable matches before a solution is deemed to be found
    Returns
    -------
    status : int
      If successful, status=1

    """

    # Init line-lists and wavelength 'guess'
    npix = spec.size
    wave = wv_cen + (np.arange(npix) - npix/2.)*disp

    line_lists = waveio.load_line_lists(lines, unknown=True)
    wvdata = line_lists['wave'].data  # NIST + Extra
    isrt = np.argsort(wvdata)
    wvdata = wvdata[isrt]

    # Find peaks
    all_tcent, cut_tcent, icut, _, _= wvutils.arc_lines_from_spec(spec, sigdetect=sigdetect, nonlinear_counts = nonlinear_counts)

    # Matching
    match_idx, scores = patterns.run_quad_match(cut_tcent, wave, wvdata,
                                                disp, swv_uncertainty=swv_uncertainty,
                                                pix_tol=pix_tol)

    # Check quadrants
    xquad = npix//4 + 1
    msgs.info("================================================================" + msgs.newline() +
              "Checking quadrants:" + msgs.newline() +
              "----------------------------------------------------------------")
    for jj in range(4):
        tc_in_q = (cut_tcent >= jj*xquad) & (cut_tcent < (jj+1)*xquad)
        cstat = '  quad {:d}: ndet={:d}'.format(jj, np.sum(tc_in_q))
        # Stats
        for key in ['Perf', 'Good', 'OK', 'Amb']:
            in_stat = scores[tc_in_q] == key
            cstat += ' {:s}={:d}'.format(key, np.sum(in_stat))
        # Print
            msgs.indent(cstat)
    msgs.indent("----------------------------------------------------------------")

    # Go for it!?
    mask = np.array([False]*len(all_tcent))
    IDs = []
    for kk,score in enumerate(scores):
        if score in ['Perf', 'Good', 'Ok']:
            mask[icut[kk]] = True
            uni, counts = np.unique(match_idx[kk]['matches'], return_counts=True)
            imx = np.argmax(counts)
            IDs.append(wvdata[uni[imx]])
    ngd_match = np.sum(mask)
    if ngd_match < min_nmatch:
        msgs.warn("Insufficient matches to continue")
        status = -1
        return status, ngd_match, match_idx, scores, None

    # Fit
    NIST_lines = line_lists['NIST'] > 0
    ifit = np.where(mask)[0]
    final_fit = fitting.iterative_fitting(spec, all_tcent, ifit,
                                          IDs, line_lists[NIST_lines], disp, plot_fil=plot_fil)
    # Return
    status = 1
    return status, ngd_match, match_idx, scores, final_fit


def semi_brute(spec, lines, wv_cen, disp, sigdetect=30., nonlinear_counts = 1e10,
               outroot=None, debug=False, do_fit=True, verbose=False,
               min_nmatch=3, lowest_nsig=20.,
               match_toler=3.0, func='legendre', n_first=2, sigrej_first=2.0, n_final=4, sigrej_final=3.0):
    """
    Parameters
    ----------
    spec
    lines
    wv_cen
    disp
    siglev
    sigdetect
    outroot
    debug
    do_fit
    verbose
    min_nmatch
    lowest_nsig

    Returns
    -------
    best_dict : dict
    final_fit : dict

    """
    # imports
    from linetools import utils as ltu

    # Load line lists
    line_lists = waveio.load_line_lists(lines)
    unknwns = waveio.load_unknown_list(lines)

    npix = spec.size

    # Lines
    all_tcent, cut_tcent, icut, _, _ = wvutils.arc_lines_from_spec(spec, sigdetect=sigdetect, nonlinear_counts = nonlinear_counts)

    # Best
    best_dict = dict(nmatch=0, ibest=-1, bwv=0., sigdetect=sigdetect, unknown=False,
                     pix_tol=1, nsig=sigdetect)

    # 3 things to fiddle:
    #  pix_tol -- higher for fewer lines  1/2
    #  unknowns -- on for fewer lines  off/on
    #  scoring -- weaken for more lines ??

    # Loop on unknowns
    #for unknown in [False, True]:
    for unknown in [True]:
        if unknown:
            tot_list = table.vstack([line_lists,unknwns])
        else:
            tot_list = line_lists
        wvdata = np.array(tot_list['wave'].data) # Removes mask if any
        wvdata.sort()
        sav_nmatch = best_dict['nmatch']

        # Loop on pix_tol
        for pix_tol in [1., 2.]:
            # Scan on wavelengths
            patterns.scan_for_matches(wv_cen, disp, npix, cut_tcent, wvdata,
                                      best_dict=best_dict, pix_tol=pix_tol)
            # Lower minimum significance
            nsig = sigdetect
            while(best_dict['nmatch'] < min_nmatch):
                nsig /= 2.
                if nsig < lowest_nsig:
                    break
                all_tcent, cut_tcent, icut, _, _= wvutils.arc_lines_from_spec(spec, sigdetect=sigdetect, nonlinear_counts = nonlinear_counts)
                patterns.scan_for_matches(wv_cen, disp, npix, cut_tcent, wvdata,
                                          best_dict=best_dict, pix_tol=pix_tol)#, nsig=nsig)

        # Save linelist?
        if best_dict['nmatch'] > sav_nmatch:
            best_dict['line_list'] = tot_list.copy()
            best_dict['unknown'] = unknown
            best_dict['nsig'] = nsig
            best_dict['pix_tol'] = pix_tol

    # Try to pick up some extras by turning off/on unknowns
    if best_dict['unknown']:
        tot_list = line_listsarc_lines_from_spec
    else:
        tot_list = vstack([line_lists,unknwns])
    wvdata = np.array(tot_list['wave'].data) # Removes mask if any
    wvdata.sort()
    tmp_dict = copy.deepcopy(best_dict)
    tmp_dict['nmatch'] = 0
    patterns.scan_for_matches(best_dict['bwv'], disp, npix, cut_tcent, wvdata,
                              best_dict=tmp_dict, pix_tol=best_dict['pix_tol'], wvoff=1.)
    for kk,ID in enumerate(tmp_dict['IDs']):
        if (ID > 0.) and (best_dict['IDs'][kk] == 0.):
            best_dict['IDs'][kk] = ID
            best_dict['scores'][kk] = tmp_dict['scores'][kk]
            best_dict['mask'][kk] = True
            best_dict['midx'][kk] = tmp_dict['midx'][kk]
            best_dict['nmatch'] += 1

    if best_dict['nmatch'] == 0:
        msgs.info('---------------------------------------------------' + msgs.newline() +
                  'Report:' + msgs.newline() +
                  '  No matches!  Could be you input a bad wvcen or disp value' + msgs.newline() +
                  '---------------------------------------------------')
        return

    # Report
    msgs.info('---------------------------------------------------' + msgs.newline() +
              'Report:' + msgs.newline() +
              '  Number of lines recovered    = {:d}'.format(all_tcent.size) + msgs.newline() +
              '  Number of lines analyzed     = {:d}'.format(cut_tcent.size) + msgs.newline() +
              '  Number of acceptable matches = {:d}'.format(best_dict['nmatch']) + msgs.newline() +
              '  Best central wavelength      = {:g}A'.format(best_dict['bwv']) + msgs.newline() +
              '  Best solution used pix_tol   = {}'.format(best_dict['pix_tol']) + msgs.newline() +
              '  Best solution had unknown    = {}'.format(best_dict['unknown']) + msgs.newline())

    if debug:
        match_idx = best_dict['midx']
        for kk in match_idx.keys():
            uni, counts = np.unique(match_idx[kk]['matches'], return_counts=True)
            msgs.info('kk={}, {}, {}, {}'.format(kk, uni, counts, np.sum(counts)))

    # Write scores
    #out_dict = best_dict['scores']
    #jdict = ltu.jsonify(out_dict)
    #ltu.savejson(pargs.outroot+'.scores', jdict, easy_to_read=True, overwrite=True)

    # Write IDs
    if outroot is not None:
        out_dict = dict(pix=cut_tcent, IDs=best_dict['IDs'])
        jdict = ltu.jsonify(out_dict)
        ltu.savejson(outroot+'.json', jdict, easy_to_read=True, overwrite=True)
        msgs.info("Wrote: {:s}".format(outroot+'.json'))

    # Plot
    if outroot is not None:
        tmp_list = table.vstack([line_lists,unknwns])
        match_qa(spec, cut_tcent, tmp_list, best_dict['IDs'], best_dict['scores'], outfile = outroot+'.pdf')
        msgs.info("Wrote: {:s}".format(outroot+'.pdf'))

    # Fit
    final_fit = None
    if do_fit:
        '''
        # Read in Full NIST Tables
        full_NIST = waveio.load_line_lists(lines, NIST=True)
        # KLUDGE!!!!!
        keep = full_NIST['wave'] > 8800.
        line_lists = vstack([line_lists, full_NIST[keep]])
        '''
        #
        NIST_lines = line_lists['NIST'] > 0
        ifit = np.where(best_dict['mask'])[0]
        if outroot is not None:
            plot_fil = outroot+'_fit.pdf'
        else:
            plot_fil = None
        # Purge UNKNOWNS from ifit
        imsk = np.array([True]*len(ifit))
        for kk, idwv in enumerate(np.array(best_dict['IDs'])[ifit]):
            if np.min(np.abs(line_lists['wave'][NIST_lines]-idwv)) > 0.01:
                imsk[kk] = False
        ifit = ifit[imsk]
        # Allow for weaker lines in the fit
        all_tcent, weak_cut_tcent, icut, _, _ = wvutils.arc_lines_from_spec(spec, sigdetect=sigdetect, nonlinear_counts = nonlinear_counts)
        add_weak = []
        for weak in weak_cut_tcent:
            if np.min(np.abs(cut_tcent-weak)) > 5.:
                add_weak += [weak]
        if len(add_weak) > 0:
            cut_tcent = np.concatenate([cut_tcent, np.array(add_weak)])
        # Fit
        final_fit = fitting.iterative_fitting(spec, cut_tcent, ifit,
                                              np.array(best_dict['IDs'])[ifit], line_lists[NIST_lines],
                                              disp, plot_fil=plot_fil, verbose=verbose,
                                              match_toler=match_toler, func=func, n_first=n_first, sigrej_first=sigrej_first,
                                              n_final=n_final,sigrej_final=sigrej_final)
        if plot_fil is not None:
            print("Wrote: {:s}".format(plot_fil))

    # Return
    return best_dict, final_fit


<<<<<<< HEAD
class General:
=======
def reidentify(spec, spec_arxiv_in, wave_soln_arxiv_in, line_list, nreid_min, det_arxiv=None, detections=None, cc_thresh=0.8,cc_local_thresh = 0.8,
               match_toler=2.0, nlocal_cc=11, nonlinear_counts=1e10,sigdetect=5.0,fwhm=4.0,
               debug_xcorr=False, debug_reid=False, debug_peaks = False):
    """ Determine  a wavelength solution for a set of spectra based on archival wavelength solutions

    Parameters
    ----------
    spec:  float ndarray shape (nspec)
       Arc spectrum for which wavelength identifications are desired.

    spec_arxiv:  float ndarray shape (nspec, narxiv) or (nspec)
       Collection of archival arc spectra for which wavelength solution and line identifications are known

    wave_soln_arxiv:  float ndarray shape (nspec, narxiv) or (nspec)
       Wavelength solutions for the archival arc spectra spec_arxiv

    line_list: astropy table
       The arc line list used for thew wavelength solution in pypeit format.

    nreid_min: int
       Minimum number of times that a given candidate reidentified line must be properly matched with a line in the arxiv
       to be considered a good reidentification. If there is a lot of duplication in the arxiv of the spectra in question
       (i.e. multislit) set this to a number like 2-4. For echelle this depends on the number of solutions in the arxiv.
       For fixed format echelle (ESI, X-SHOOTER, NIRES) set this 1. For an echelle with a tiltable grating, it will depend
       on the number of solutions in the arxiv.

    Optional Parameters
    -------------------

    det_arxiv (optional):  dict, the dict has narxiv keys which are '0','1', ... up to str(narxiv-1). det_arxiv['0'] points to an
                an ndarray of size determined by the number of lines that were detected.

       Arc line pixel locations in the spec_arxiv spectra that were used in combination with line identifications from the
       line list to determine the wavelength solution wave_soln_arxiv.

    detections: float ndarray, default = None
       An array containing the pixel centroids of the lines in the arc as computed by the pypeit.core.arc.detect_lines
       code. If this is set to None, the line detection will be run inside the code.

    cc_thresh: float, default = 0.8
       Threshold for the *global* cross-correlation coefficient between an input spectrum and member of the archive required to
       attempt reidentification. Spectra from the archive with a lower cross-correlation are not used for reidentification

    cc_local_thresh: float, default = 0.8
       Threshold for the *local* cross-correlation coefficient, evaluated at each reidentified line,  between an input
       spectrum and the shifted and stretched archive spectrum above which a line must be to be considered a good line for
       reidentification. The local cross-correlation is evaluated at each candidate reidentified line
       (using a window of nlocal_cc), and is then used to score the the reidentified lines to arrive at the final set of
       good reidentifications

    match_toler: float, default = 2.0
       Matching tolerance in pixels for a line reidentification. A good line match must match within this tolerance to the
       the shifted and stretched archive spectrum, and the archive wavelength solution at this match must be within
       match_toler dispersion elements from the line in line list.

    n_local_cc: int, defualt = 11
       Size of pixel window used for local cross-correlation computation for each arc line. If not an odd number one will
       be added to it to make it odd.


    debug_xcorr: bool, default = False
       Show plots useful for debugging the cross-correlation used for shift/stretch computation

    debug_reid: bool, default = False
       Show plots useful for debugging the line reidentification

    Returns
    -------
    (detections, spec_cont_sub, patt_dict)

    detections: ndarray,
       Pixel locations of arc lines detected.
    spec_cont_sub: ndarray
       Array of continuum subtracted arc spectra
    patt_dict: dict
       Arc lines pattern dictionary with some information about the IDs as well as the cross-correlation values

    Revision History
    ----------------
    November 2018 by J.F. Hennawi. Built from an initial version of cross_match code written by Ryan Cooke.
    """

    # Determine the seed for scipy.optimize.differential_evolution optimizer. Just take the sum of all the elements
    # and round that to an integer

    seed = np.fmin(int(np.abs(np.sum(spec[np.isfinite(spec)]))),2**32-1)
    random_state = np.random.RandomState(seed = seed)

    nlocal_cc_odd = nlocal_cc + 1 if nlocal_cc % 2 == 0 else nlocal_cc
    window = 1.0/nlocal_cc_odd* np.ones(nlocal_cc_odd)

    # Generate the wavelengths from the line list and sort
    wvdata = np.array(line_list['wave'].data)  # Removes mask if any
    wvdata.sort()
    # Determine whether wavelengths correlate or anti-correlation with pixels for patt_dicts. This is not used
    # but just comptued for compatibility

    # Do some input checking
    if spec.ndim == 1:
        nspec = spec.size
    else:
        msgs.error('spec must be a one dimensional numpy array ')

    if spec_arxiv_in.ndim != wave_soln_arxiv_in.ndim:
        msgs.error('spec arxiv and wave_soln_arxiv must have the same dimensions')

    if spec_arxiv_in.ndim == 1:
        spec_arxiv1 = spec_arxiv_in.reshape(spec_arxiv_in.size,1)
        wave_soln_arxiv1 = wave_soln_arxiv_in.reshape(wave_soln_arxiv_in.size,1)
    elif spec_arxiv_in.ndim == 2:
        spec_arxiv1 = spec_arxiv_in.copy()
        wave_soln_arxiv1 = wave_soln_arxiv_in.copy()
    else:
        msgs.error('Unrecognized shape for spec_arxiv. It must be either a one dimensional or two dimensional numpy array')

    spec_arxiv = arc.resize_spec(spec_arxiv1, nspec)
    wave_soln_arxiv = arc.resize_spec(wave_soln_arxiv1, nspec)

    nspec_arxiv, narxiv = spec_arxiv.shape

    this_soln = wave_soln_arxiv[:,0]
    sign = 1 if (this_soln[this_soln.size // 2] > this_soln[this_soln.size // 2 - 1]) else -1

    xrng = np.arange(nspec)
    if nspec_arxiv != nspec:
        msgs.error('Spectrum sizes do not match. Something is very wrong!')

    # Search for lines no matter what to continuum subtract the input arc
    tcent, ecent, cut_tcent, icut, spec_cont_sub = wvutils.arc_lines_from_spec(
        spec, sigdetect=sigdetect,nonlinear_counts=nonlinear_counts, fwhm = fwhm, debug = debug_peaks)
    # If the detections were not passed in measure them
    if detections is None:
        detections = tcent[icut]

    spec_arxiv_cont_sub = np.zeros_like(spec_arxiv)

    # Search for lines no matter what to continuum subtract the arxiv arc, also determine the central wavelength and
    # dispersion of wavelength arxiv
    det_arxiv1 = {}
    for iarxiv in range(narxiv):
        tcent_arxiv, ecent_arxiv, cut_tcent_arxiv, icut_arxiv, spec_cont_sub_now = wvutils.arc_lines_from_spec(
            spec_arxiv[:,iarxiv], sigdetect=sigdetect,nonlinear_counts=nonlinear_counts, fwhm = fwhm, debug = debug_peaks)
        spec_arxiv_cont_sub[:,iarxiv] = spec_cont_sub_now
        det_arxiv1[str(iarxiv)] = tcent_arxiv[icut_arxiv]

    if det_arxiv is None:
        det_arxiv = det_arxiv1

    wvc_arxiv = np.zeros(narxiv, dtype=float)
    disp_arxiv = np.zeros(narxiv, dtype=float)
    # Determine the central wavelength and dispersion of wavelength arxiv
    for iarxiv in range(narxiv):
        wvc_arxiv[iarxiv] = wave_soln_arxiv[nspec//2, iarxiv]
        disp_arxiv[iarxiv] = np.median(wave_soln_arxiv[:,iarxiv] - np.roll(wave_soln_arxiv[:,iarxiv], 1))

    marker_tuple = ('o','v','<','>','8','s','p','P','*','X','D','d','x')
    color_tuple = ('black','green','red','cyan','magenta','blue','darkorange','yellow','dodgerblue','purple','lightgreen','cornflowerblue')
    marker = itertools.cycle(marker_tuple)
    colors = itertools.cycle(color_tuple)

    # Cross-correlate with each arxiv spectrum to identify lines
    line_indx = np.array([], dtype=np.int)
    det_indx = np.array([], dtype=np.int)
    line_cc = np.array([], dtype=float)
    line_iarxiv = np.array([], dtype=np.int)
    wcen = np.zeros(narxiv)
    disp = np.zeros(narxiv)
    shift_vec = np.zeros(narxiv)
    stretch_vec = np.zeros(narxiv)
    ccorr_vec = np.zeros(narxiv)
    for iarxiv in range(narxiv):
        msgs.info('Cross-correlating with arxiv slit # {:d}'.format(iarxiv))
        this_det_arxiv = det_arxiv[str(iarxiv)]
        # Match the peaks between the two spectra. This code attempts to compute the stretch if cc > cc_thresh
        success, shift_vec[iarxiv], stretch_vec[iarxiv], ccorr_vec[iarxiv], _, _ = \
            wvutils.xcorr_shift_stretch(spec_cont_sub, spec_arxiv[:, iarxiv], cc_thresh=cc_thresh, fwhm = fwhm, seed = random_state,
                                        debug=debug_xcorr)
        # If cc < cc_thresh or if this optimization failed, don't reidentify from this arxiv spectrum
        if success != 1:
            continue
        # Estimate wcen and disp for this slit based on its shift/stretch relative to the archive slit
        disp[iarxiv] = disp_arxiv[iarxiv] / stretch_vec[iarxiv]
        wcen[iarxiv] = wvc_arxiv[iarxiv] - shift_vec[iarxiv]*disp[iarxiv]
        # For each peak in the arxiv spectrum, identify the corresponding peaks in the input spectrum. Do this by
        # transforming these arxiv slit line pixel locations into the (shifted and stretched) input spectrum frame
        det_arxiv_ss = this_det_arxiv*stretch_vec[iarxiv] + shift_vec[iarxiv]
        spec_arxiv_ss = wvutils.shift_and_stretch(spec_arxiv[:, iarxiv], shift_vec[iarxiv], stretch_vec[iarxiv])

        if debug_xcorr:
            plt.figure(figsize=(14, 6))
            tampl_slit = np.interp(detections, xrng, spec_cont_sub)
            plt.plot(xrng, spec_cont_sub, color='red', drawstyle='steps-mid', label='input arc',linewidth=1.0, zorder=10)
            plt.plot(detections, tampl_slit, 'r.', markersize=10.0, label='input arc lines', zorder=10)
            tampl_arxiv = np.interp(this_det_arxiv, xrng, spec_arxiv[:, iarxiv])
            plt.plot(xrng, spec_arxiv[:, iarxiv], color='black', drawstyle='steps-mid', linestyle=':',
                     label='arxiv arc', linewidth=0.5)
            plt.plot(this_det_arxiv, tampl_arxiv, 'k+', markersize=8.0, label='arxiv arc lines')
            # tampl_ss = np.interp(gsdet_ss, xrng, gdarc_ss)
            for iline in range(det_arxiv_ss.size):
                plt.plot([this_det_arxiv[iline], det_arxiv_ss[iline]], [tampl_arxiv[iline], tampl_arxiv[iline]],
                         color='cornflowerblue', linewidth=1.0)
            plt.plot(xrng, spec_arxiv_ss, color='black', drawstyle='steps-mid', label='arxiv arc shift/stretch',linewidth=1.0)
            plt.plot(det_arxiv_ss, tampl_arxiv, 'k.', markersize=10.0, label='predicted arxiv arc lines')
            plt.title(
                'Cross-correlation of input slit and arxiv slit # {:d}'.format(iarxiv + 1) +
                ': ccor = {:5.3f}'.format(ccorr_vec[iarxiv]) +
                ', shift = {:6.1f}'.format(shift_vec[iarxiv]) +
                ', stretch = {:5.4f}'.format(stretch_vec[iarxiv]) +
                ', wv_cen = {:7.1f}'.format(wcen[iarxiv]) +
                ', disp = {:5.3f}'.format(disp[iarxiv]))
            plt.ylim(1.2*spec_cont_sub.min(), 1.5 *spec_cont_sub.max())
            plt.legend()
            plt.show()


        # Calculate wavelengths for all of the this_det_arxiv detections. This step could in principle be done more accurately
        # with the polynomial solution itself, but the differences are 1e-12 of a pixel, and this interpolate of the tabulated
        # solution makes the code more general.
        wvval_arxiv = (scipy.interpolate.interp1d(xrng, wave_soln_arxiv[:, iarxiv], kind='cubic'))(this_det_arxiv)

        # Compute a "local" zero lag correlation of the slit spectrum and the shifted and stretch arxiv spectrum over a
        # a nlocal_cc_odd long segment of spectrum. We will then uses spectral similarity as a further criteria to
        # decide which lines are good matches
        prod_smooth = scipy.ndimage.filters.convolve1d(spec_cont_sub*spec_arxiv_ss, window)
        spec2_smooth = scipy.ndimage.filters.convolve1d(spec_cont_sub**2, window)
        arxiv2_smooth = scipy.ndimage.filters.convolve1d(spec_arxiv_ss**2, window)
        denom = np.sqrt(spec2_smooth*arxiv2_smooth)
        corr_local = np.zeros_like(denom)
        corr_local[denom > 0] = prod_smooth[denom > 0]/denom[denom > 0]
        corr_local[denom == 0.0] = -1.0

        # Loop over the current slit line pixel detections and find the nearest arxiv spectrum line
        for iline in range(detections.size):
            # match to pixel in shifted/stretch arxiv spectrum
            pdiff = np.abs(detections[iline] - det_arxiv_ss)
            bstpx = np.argmin(pdiff)
            # If a match is found within 2 pixels, consider this a successful match
            if pdiff[bstpx] < match_toler:
                # Using the arxiv arc wavelength solution, search for the nearest line in the line list
                bstwv = np.abs(wvdata - wvval_arxiv[bstpx])
                # This is a good wavelength match if it is within match_toler disperion elements
                if bstwv[np.argmin(bstwv)] < match_toler*disp_arxiv[iarxiv]:
                    line_indx = np.append(line_indx, np.argmin(bstwv))  # index in the line list array wvdata of this match
                    det_indx = np.append(det_indx, iline)             # index of this line in the detected line array detections
                    line_cc = np.append(line_cc,np.interp(detections[iline],xrng,corr_local)) # local cross-correlation at this match
                    line_iarxiv = np.append(line_iarxiv,iarxiv)

    narxiv_used = np.sum(wcen != 0.0)
    # Initialise the patterns dictionary, sigdetect not used anywhere
    if (narxiv_used == 0) or (len(np.unique(line_indx)) < 3):
        patt_dict_slit = patterns.empty_patt_dict(detections.size)
        patt_dict_slit['sigdetect'] = sigdetect
        return detections, spec_cont_sub, patt_dict_slit


    # Finalize the best guess of each line
    patt_dict_slit = patterns.solve_xcorr(detections, wvdata, det_indx, line_indx, line_cc,nreid_min=nreid_min,cc_local_thresh=cc_local_thresh)
    patt_dict_slit['sign'] = sign # This is not used anywhere
    patt_dict_slit['bwv'] = np.median(wcen[wcen != 0.0])
    patt_dict_slit['bdisp'] = np.median(disp[disp != 0.0])
    patt_dict_slit['sigdetect'] = sigdetect



    if debug_reid:
        plt.figure(figsize=(14, 6))
        # Plot a summary of the local x-correlation values for each line on each slit
        for iarxiv in range(narxiv):
            # Only plot those that we actually tried to reidentify (i.e. above cc_thresh)
            if wcen[iarxiv] != 0.0:
                this_iarxiv = line_iarxiv == iarxiv
                plt.plot(wvdata[line_indx[this_iarxiv]], line_cc[this_iarxiv], marker=next(marker), color=next(colors),
                         linestyle='', markersize=5.0, label='arxiv slit={:d}'.format(iarxiv))

        plt.hlines(cc_local_thresh, wvdata[line_indx].min(), wvdata[line_indx].max(), color='red', linestyle='--',
                   label='Local xcorr threshhold')
        plt.title('Local x-correlation for reidentified lines from narxiv_used={:d}'.format(narxiv_used) +
                  ' arxiv slits. Requirement: nreid_min={:d}'.format(nreid_min) + ' matches > threshold')
        plt.xlabel('wavelength from line list')
        plt.ylabel('Local x-correlation coefficient')
        # plt.ylim((0.0, 1.2))
        plt.legend()
        plt.show()
        # QA Plot ofthe reidentifications
        match_qa(spec_cont_sub, detections, line_list, patt_dict_slit['IDs'], patt_dict_slit['scores'])

    # Use only the perfect IDs
    iperfect = np.array(patt_dict_slit['scores']) != 'Perfect'
    patt_dict_slit['mask'][iperfect] = False
    patt_dict_slit['nmatch'] = np.sum(patt_dict_slit['mask'])
    if patt_dict_slit['nmatch'] < 3:
        patt_dict_slit['acceptable'] = False

    return detections, spec_cont_sub, patt_dict_slit


def full_template(spec, par, ok_mask, det, binspectral, nsnippet=2, debug_xcorr=False,
                  x_percentile=50., template_dict=None, debug=False):
    """
    Method of wavelength calibration using a single, comprehensive template spectrum

    The steps are:
      1. Load the template and rebin, as necessary
      2. Cross-correlate input spectrum and template to find the shift between the two
      3. Loop on snippets of the input spectrum to ID lines using reidentify()
      4. Fit with fitting.iterative_fitting()

    Args:
        spec: ndarray (nspec, nslit)
          Spectra to be calibrated
        par: WavelengthSolutionPar ParSet
          Calibration parameters
        ok_mask: ndarray, bool
          Mask of indices of good slits
        det: int
          Detector index
        binspectral: int
          Binning of the input arc in the spectral dimension
        nsnippet: int, optional
          Number of snippets to chop the input spectrum into when ID'ing lines
          This deals with differences due to non-linearity between the template
          and input spectrum.
        x_percentile: float, optional
          Passed to reidentify to reduce the dynamic range of arc line amplitudes
        template_dict (dict, optional): Dict containing tempmlate items, largely for development

    Returns:
        wvcalib: dict
          Dict of wavelength calibration solutions

    """
    # Load line lists
    if 'ThAr' in par['lamps']:
        line_lists_all = waveio.load_line_lists(par['lamps'])
        line_lists = line_lists_all[np.where(line_lists_all['ion'] != 'UNKNWN')]
    else:
        line_lists = waveio.load_line_lists(par['lamps'])

    # Load template
    if template_dict is None:
        temp_wv, temp_spec, temp_bin = waveio.load_template(par['reid_arxiv'], det)
    else:
        temp_wv = template_dict['wave']
        temp_spec = template_dict['spec']
        temp_bin = template_dict['bin']

    # Deal with binning (not yet tested)
    if binspectral != temp_bin:
        msgs.info("Resizing the template due to different binning.")
        new_npix = int(temp_wv.size * temp_bin / binspectral)
        temp_wv = arc.resize_spec(temp_wv, new_npix)
        temp_spec = arc.resize_spec(temp_spec, new_npix)

    # Dimensions
    if spec.ndim == 2:
        nspec, nslits = spec.shape
    elif spec.ndim == 1:
        nspec = spec.size
        nslits = 1
        spec = np.reshape(spec, (nspec,1))

    # Loop on slits
    wvcalib = {}
    for slit in range(nslits):
        # Check
        if slit not in ok_mask:
            wvcalib[str(slit)] = None
            continue
        msgs.info("Processing slit {}".format(slit))
        #
        ispec = spec[:,slit]

        # Find the shift
        ncomb = temp_spec.size
        # Pad
        pspec = np.zeros_like(temp_spec)
        nspec = len(ispec)
        npad = ncomb - nspec
        pspec[npad // 2:npad // 2 + len(ispec)] = ispec
        # Cross-correlate
        shift_cc, corr_cc = wvutils.xcorr_shift(temp_spec, pspec, debug=debug, percent_ceil=x_percentile)
        msgs.info("Shift = {}; cc = {}".format(shift_cc, corr_cc))
        if debug:
            xvals = np.arange(ncomb)
            plt.clf()
            ax = plt.gca()
            #
            ax.plot(xvals, temp_spec)
            ax.plot(xvals, np.roll(pspec, int(shift_cc)), 'k')
            plt.show()
            debugger.set_trace()
        i0 = npad // 2 + int(shift_cc)

        # Generate the template snippet
        if i0 < 0: # Pad?
            mspec = np.concatenate([np.zeros(-1*i0), temp_spec[0:i0+nspec]])
            mwv = np.concatenate([np.zeros(-1*i0), temp_wv[0:i0+nspec]])
        elif (i0+nspec) > temp_spec.size: # Pad?
            mspec = np.concatenate([temp_spec[i0:], np.zeros(nspec-temp_spec.size+i0)])
            mwv = np.concatenate([temp_wv[i0:], np.zeros(nspec-temp_spec.size+i0)])
        else: # Don't pad
            mspec = temp_spec[i0:i0 + nspec]
            mwv = temp_wv[i0:i0 + nspec]

        # Loop on snippets
        nsub = ispec.size // nsnippet
        sv_det, sv_IDs = [], []
        for kk in range(nsnippet):
            # Construct
            i0 = nsub * kk
            i1 = min(nsub*(kk+1), ispec.size)
            tsnippet = ispec[i0:i1]
            msnippet = mspec[i0:i1]
            mwvsnippet = mwv[i0:i1]
            # Run reidentify
            detections, spec_cont_sub, patt_dict = reidentify(tsnippet, msnippet, mwvsnippet,
                                                                     line_lists, 1, debug_xcorr=False,
                                                                     nonlinear_counts=par['nonlinear_counts'],
                                                                     debug_reid=False,  # verbose=True,
                                                                     match_toler=par['match_toler'],
                                                                     cc_thresh=0.1, fwhm=par['fwhm'])
            # Deal with IDs
            sv_det.append(i0 + detections)
            try:
                sv_IDs.append(patt_dict['IDs'])
            except KeyError:
                msgs.warn("Barfed in reidentify..")
                sv_IDs.append(np.zeros_like(detections))
            else:
                # Save now in case the next one barfs
                bdisp = patt_dict['bdisp']

        # Collate and proceed
        dets = np.concatenate(sv_det)
        IDs = np.concatenate(sv_IDs)
        gd_det = np.where(IDs > 0.)[0]
        if len(gd_det) < 4:
            msgs.warn("Not enough useful IDs")
            wvcalib[str(slit)] = None
            continue
        # Fit
        try:
            final_fit = fitting.iterative_fitting(ispec, dets, gd_det,
                                              IDs[gd_det], line_lists, bdisp,
                                              verbose=False, n_first=par['n_first'],
                                              match_toler=par['match_toler'],
                                              func=par['func'],
                                              n_final=par['n_final'],
                                              sigrej_first=par['sigrej_first'],
                                              sigrej_final=par['sigrej_final'])
        except TypeError:
            wvcalib[str(slit)] = None
        else:
            wvcalib[str(slit)] = copy.deepcopy(final_fit)
    # Finish
    return wvcalib


class ArchiveReid:
    """ Algorithm to wavelength calibrate spectroscopic data based on an archive of wavelength solutions.

    Parameters
    ----------
    spec :  float ndarray shape of (nspec, nslits) or (nspec)
       Array of arc spectra for which wavelength solutions are desired.
    spectrograph : pypeit.spectrograph.Spectrograph
    par (:class:`pypeit.par.pypeitpar.WaveSolutionPar`):

    Optional Parameters
    -------------------
    use_unknowns : bool, default = True
       If True, arc lines that are known to be present in the spectra, but have not been attributed to an element+ion,
       will be included in the fit.
    debug_xcorr: bool, default = False
       Show plots useful for debugging the cross-correlation used for shift/stretch computation
    debug_reid: bool, default = False
       Show plots useful for debugging the line reidentification


    Parameters in the parset
    ------------------------

    For arc line detection
    ---------------------------
    nonlinear_counts: float, default = 1e10
       Arc lines above this saturation threshold are not used in wavelength solution fits because they cannot be accurately
       centroided
    sigdetect: float, default 5.0
       Sigma threshold above fluctuations for arc-line detection. Arcs are continuum subtracted and the fluctuations are
       computed after continuum subtraction.

    For reidentification
    --------------------
    reid_arxiv: str
       Name of the archival wavelength solution file that will be used for the wavelength reidentification
    nreid_min: int
       Minimum number of times that a given candidate reidentified line must be properly matched with a line in the arxiv
       to be considered a good reidentification. If there is a lot of duplication in the arxiv of the spectra in question
       (i.e. multislit) set this to a number like 2-4. For echelle this depends on the number of solutions in the arxiv.
       For fixed format echelle (ESI, X-SHOOTER, NIRES) set this 1. For an echelle with a tiltable grating, it will depend
       on the number of solutions in the arxiv.
    cc_thresh: float, default = 0.8
       Threshold for the *global* cross-correlation coefficient between an input spectrum and member of the archive required to
       attempt reidentification. Spectra from the archive with a lower cross-correlation are not used for reidentification
    cc_local_thresh: float, default = 0.8
       Threshold for the *local* cross-correlation coefficient, evaluated at each reidentified line,  between an input
       spectrum and the shifted and stretched archive spectrum above which a line must be to be considered a good line for
       reidentification. The local cross-correlation is evaluated at each candidate reidentified line
       (using a window of nlocal_cc), and is then used to score the the reidentified lines to arrive at the final set of
       good reidentifications
    n_local_cc: int, defualt = 11
       Size of pixel window used for local cross-correlation computation for each arc line. If not an odd number one will
       be added to it to make it odd.
    slit_spat_pos: np.ndarray, optional
       For figuring out the echelle order

    For iterative wavelength solution fitting
    --------------------
    rms_threshold: float, default = 0.15
       Minimum rms for considering a wavelength solution to be an acceptable good fit. Slits/orders with a larger RMS
       than this are flagged as bad slits
    match_toler: float, default = 2.0
       Matching tolerance in pixels when searching for new lines. This is the difference in pixels between the wavlength assigned to
       an arc line by an iteration of the wavelength solution to the wavelength in the line list. This parameter is *also*
       used as the matching tolerance in pixels for a line reidentification. A good line match must match within this tolerance to the
       the shifted and stretched archive spectrum, and the archive wavelength solution at this match must be within
       match_toler dispersion elements from the line in line list.
    func: str, default = 'legendre'
       Name of function used for the wavelength solution
    n_first: int, default = 2
       Order of first guess to the wavelength solution.
    sigrej_first: float, default = 2.0
       Number of sigma for rejection for the first guess to the wavelength solution.
    n_final: int, default = 4
       Order of the final wavelength solution fit
    sigrej_final: float, default = 3.0
       Number of sigma for rejection for the final fit to the wavelength solution.
    """


    def __init__(self, spec, spectrograph, par, ok_mask=None, use_unknowns=True, debug_all = False,
                 debug_peaks = False, debug_xcorr = False, debug_reid = False, debug_fits= False,
                 slit_spat_pos=None):

        if debug_all:
            debug_peaks = True
            debug_xcorr = True
            debug_reid = True
            debug_fits = True


        self.debug_peaks = debug_peaks
        self.debug_xcorr = debug_xcorr
        self.debug_reid = debug_reid
        self.debug_fits = debug_fits
        self.spec = spec
        if spec.ndim == 2:
            self.nspec, self.nslits = spec.shape
        elif spec.ndim == 1:
            self.nspec = spec.size
            self.nslits = 1
        else:
            msgs.error('Unrecognized shape for spec. It must be either a one dimensional or two dimensional numpy array')
        if not isinstance(par, pypeitpar.WavelengthSolutionPar):
            msgs.error("Bad par!")
        self.par = par
        self.spectrograph = spectrograph
        self.slit_spat_pos = slit_spat_pos
        self.lamps = self.par['lamps']
        self.use_unknowns = use_unknowns

        # Mask info
        if ok_mask is None:
            self.ok_mask = np.arange(self.nslits)
        else:
            self.ok_mask = ok_mask
        self.bad_slits = []  # List of bad slits

        # Pull paramaters out of the parset
        # Parameters for arc line detction
        self.nonlinear_counts = self.par['nonlinear_counts']
        self.sigdetect = self.par['sigdetect']
        self.fwhm = self.par['fwhm']
        # Paramaters that govern reidentification
        self.reid_arxiv = self.par['reid_arxiv']
        self.nreid_min = self.par['nreid_min']
        self.nlocal_cc = self.par['nlocal_cc']
        self.cc_thresh = self.par['cc_thresh']
        self.cc_local_thresh = self.par['cc_local_thresh']
        self.ech_fix_format = self.par['ech_fix_format']

        # Paramters that govern wavelength solution fitting
        self.rms_threshold = self.par['rms_threshold']
        self.match_toler = self.par['match_toler']
        self.func = self.par['func']
        self.n_first= self.par['n_first']
        self.sigrej_first= self.par['sigrej_first']
        self.n_final= self.par['n_final']
        self.sigrej_final= self.par['sigrej_final']

        # check that


        if 'ThAr' in self.lamps:
            line_lists_all = waveio.load_line_lists(self.lamps)
            self.line_lists = line_lists_all[np.where(line_lists_all['ion'] != 'UNKNWN')]
            self.unknwns = line_lists_all[np.where(line_lists_all['ion'] == 'UNKNWN')]
        else:
            self.line_lists = waveio.load_line_lists(self.lamps)
            self.unknwns = waveio.load_unknown_list(self.lamps)

        if self.use_unknowns:
            self.tot_line_list = table.vstack([self.line_lists, self.unknwns])
        else:
            self.tot_line_list = self.line_lists

        # Read in the wv_calib_arxiv and pull out some relevant quantities
        # ToDO deal with different binnings!
        self.wv_calib_arxiv, self.par_arxiv = waveio.load_reid_arxiv(self.reid_arxiv)
        # Determine the number of spectra in the arxiv, check that it matches nslits if this is fixed format.
        narxiv = len(self.wv_calib_arxiv)
        for key in self.wv_calib_arxiv.keys():
            try:
                test = int(key)
            except ValueError:
                narxiv -=1
        '''
        if self.ech_fix_format and (self.nslits != narxiv):
            msgs.error('You have set ech_fix_format = True, but nslits={:d} != narxiv={:d}'.format(self.nslits,narxiv) + '.' +
                       msgs.newline() + 'The number of orders identified does not match the number of solutions in the arxiv')
        '''

        # Array to hold continuum subtracted arcs
        self.spec_cont_sub = np.zeros_like(self.spec)

        nspec_arxiv = self.wv_calib_arxiv['0']['spec'].size
        self.spec_arxiv = np.zeros((nspec_arxiv, narxiv))
        self.wave_soln_arxiv = np.zeros((nspec_arxiv, narxiv))
        self.det_arxiv = {}
        for iarxiv in range(narxiv):
            self.spec_arxiv[:, iarxiv] = self.wv_calib_arxiv[str(iarxiv)]['spec']
            self.wave_soln_arxiv[:, iarxiv] = self.wv_calib_arxiv[str(iarxiv)]['wave_soln']
        # arxiv orders (echelle only)
        if self.ech_fix_format:
            arxiv_orders = []
            for iarxiv in range(narxiv):
                arxiv_orders.append(self.wv_calib_arxiv[str(iarxiv)]['order'])

        # These are the final outputs
        self.all_patt_dict = {}
        self.detections = {}
        self.wv_calib = {}
        self.bad_slits = np.array([], dtype=np.int)
        # Reidentify each slit, and perform a fit
        for slit in range(self.nslits):
            # ToDO should we still be populating wave_calib with an empty dict here?
            if slit not in self.ok_mask:
                continue
            msgs.info('Reidentifying and fitting slit # {0:d}/{1:d}'.format(slit,self.nslits-1))
            # If this is a fixed format echelle, arxiv has exactly the same orders as the data and so
            # we only pass in the relevant arxiv spectrum to make this much faster
            if self.ech_fix_format:
                # Grab the order (could have been input)
                order = self.spectrograph.slit2order(slit_spat_pos[slit])
                # Find it
                ind_sp = arxiv_orders.index(order)
            else:
                ind_sp = np.arange(narxiv,dtype=int)

            sigdetect = self._parse_param(self.par, 'sigdetect', slit)
            cc_thresh = self._parse_param(self.par, 'cc_thresh', slit)
            self.detections[str(slit)], self.spec_cont_sub[:,slit], self.all_patt_dict[str(slit)] = \
                reidentify(self.spec[:,slit], self.spec_arxiv[:,ind_sp], self.wave_soln_arxiv[:,ind_sp],
                           self.tot_line_list, self.nreid_min, cc_thresh=cc_thresh, match_toler=self.match_toler,
                           cc_local_thresh=self.cc_local_thresh, nlocal_cc=self.nlocal_cc, nonlinear_counts=self.nonlinear_counts,
                           sigdetect=sigdetect, fwhm=self.fwhm, debug_peaks=self.debug_peaks, debug_xcorr=self.debug_xcorr,
                           debug_reid=self.debug_reid)
            # Check if an acceptable reidentification solution was found
            if not self.all_patt_dict[str(slit)]['acceptable']:
                self.wv_calib[str(slit)] = {}
                self.bad_slits = np.append(self.bad_slits, slit)
                continue

            # Perform the fit
            n_final = self._parse_param(self.par, 'n_final', slit)
            final_fit = fitting.fit_slit(self.spec_cont_sub[:, slit], self.all_patt_dict[str(slit)],
                                         self.detections[str(slit)],
                                         self.tot_line_list, match_toler=self.match_toler,func=self.func, n_first=self.n_first,
                                         sigrej_first=self.sigrej_first, n_final=n_final,sigrej_final=self.sigrej_final)

            # Did the fit succeed?
            if final_fit is None:
                # This pattern wasn't good enough
                self.wv_calib[str(slit)] = {}
                self.bad_slits = np.append(self.bad_slits, slit)
                continue
            # Is the RMS below the threshold?
            rms_threshold = self._parse_param(self.par, 'rms_threshold', slit)
            if final_fit['rms'] > rms_threshold:
                msgs.warn('---------------------------------------------------' + msgs.newline() +
                          'Reidentify report for slit {0:d}/{1:d}:'.format(slit, self.nslits-1) + msgs.newline() +
                          '  Poor RMS ({0:.3f})! Need to add additional spectra to arxiv to improve fits'.format(
                              final_fit['rms']) + msgs.newline() +
                          '---------------------------------------------------')
                self.bad_slits = np.append(self.bad_slits, slit)
                # Note this result in new_bad_slits, but store the solution since this might be the best possible

            # Add the patt_dict and wv_calib to the output dicts
            self.wv_calib[str(slit)] = copy.deepcopy(final_fit)
            if self.debug_fits:
                arc_fit_qa(self.wv_calib[str(slit)], title='Silt: {}'.format(str(slit)))

        # Print the final report of all lines
        self.report_final()
        #embed()

    def report_final(self):
        """Print out the final report of the wavelength calibration"""
        for slit in range(self.nslits):
            # Prepare a message for bad wavelength solutions
            badmsg = '---------------------------------------------------' + msgs.newline() +\
                     'Final report for slit {0:d}/{1:d}:'.format(slit, self.nslits) + msgs.newline() +\
                     '  Wavelength calibration not performed!'
            if slit not in self.ok_mask:
                msgs.warn(badmsg)
                continue
            if self.all_patt_dict[str(slit)] is None:
                msgs.warn(badmsg)
                continue
            st = str(slit)
            if len(self.wv_calib[st]) == 0:
                print("Bad solution for slit: {}".format(st))
                continue
            if self.all_patt_dict[st]['sign'] == +1:
                signtxt = 'correlate'
            else:
                signtxt = 'anitcorrelate'
            # Report
            cen_wave = self.wv_calib[st]['cen_wave']
            cen_disp = self.wv_calib[st]['cen_disp']
            msgs.info(msgs.newline() +
                      '---------------------------------------------------' + msgs.newline() +
                      'Final report for slit {0:d}/{1:d}:'.format(slit, self.nslits-1) + msgs.newline() +
                      '  Pixels {:s} with wavelength'.format(signtxt) + msgs.newline() +
                      '  Number of lines detected      = {:d}'.format(self.detections[st].size) + msgs.newline() +
                      '  Number of lines that were fit = {:d}'.format(len(self.wv_calib[st]['pixel_fit'])) + msgs.newline() +
                      '  Central wavelength            = {:g}A'.format(cen_wave) + msgs.newline() +
                      '  Central dispersion            = {:g}A/pix'.format(cen_disp) + msgs.newline() +
                      '  Central wave/disp             = {:g}'.format(cen_wave/cen_disp) + msgs.newline() +
                      '  Final RMS of fit              = {:g}'.format(self.wv_calib[st]['rms']))
        return

    def get_results(self):
        return copy.deepcopy(self.all_patt_dict), copy.deepcopy(self.wv_calib)


    def _parse_param(self, par, key, slit):

        # Find good lines for the tilts
        param_in = par[key]
        if isinstance(param_in, (float, int)):
            param = param_in
        elif isinstance(param_in, (list, np.ndarray)):
            param = param_in[slit]
        else:
            raise ValueError('Invalid input for parameter {:s}'.format(key))

        return param





class HolyGrail:
>>>>>>> eae5ff88
    """ General algorithm to wavelength calibrate spectroscopic data

    Parameters
    ----------
    spec : ndarray
      2D array of arcline spectra (nspec,nslit)

    Optional Parameters
    -------------------
    par : ParSet or dict, default = default parset
       This is the parset par['calibrations']['wavelengths']. A dictionary with the corresponding parameter names also
       works.
    ok_mask : ndarray
      Array of good slits
    islinelist : bool
      Is lines a linelist (True), or a list of ions (False)
    outroot : str, optional
      Name of output file
    debug : bool
      Used to debug the algorithm
    verbose : bool
      If True, the final fit will print out more detail as the RMS is refined,
      and lines are rejected. This is mostly helpful for developing the algorithm.
    binw : ndarray, optional
      Set the wavelength grid when identifying the best solution
    bind : ndarray, optional
      Set the dispersion grid when identifying the best solution
    nstore : int
      The number of "best" initial solutions to consider
    use_unknowns : bool
      If True, arc lines that are known to be present in the spectra, but
      have not been attributed to an element+ion, will be included in the fit.

    Returns
    -------
    all_patt_dict : list of dicts
      A list of dictionaries, which contain the results from the preliminary
      pattern matching algorithm providing the first guess at the ID lines
    all_final_fit : list of dicts
      A list of dictionaries, which contain the full fitting results and
      final best guess of the line IDs
    """

    def __init__(self, spec, par=None, ok_mask=None, islinelist=False, outroot=None, debug=False, verbose=False,
                 binw=None, bind=None, nstore=1, use_unknowns=True):

        # Set some default parameters
        self._spec = spec
        self._par = pypeitpar.WavelengthSolutionPar() if par is None else par
        self._lines = self._par['lamps']
        self._npix, self._nslit = spec.shape
        self._nstore = nstore
        self._binw = binw
        self._bind = bind

        # Mask info
        if ok_mask is None:
            self._ok_mask = np.arange(self._nslit)
        else:
            self._ok_mask = ok_mask
        self._bad_slits = []  # List of bad slits

        # Set the input parameters
        self._nonlinear_counts = self._par['nonlinear_counts']
        #self._sigdetect = self._par['sigdetect']
        #self._lowest_nsig = self._par['lowest_nsig']
        # JFH I'm not convinced that the codea actually does anything except use the lowest nsig, but am not sure
        self._sigdetect = self._par['sigdetect']
#        self._lowest_nsig = self._par['sigdetect']

        self._rms_threshold = self._par['rms_threshold']
        self._match_toler = self._par['match_toler']
        self._func = self._par['func']
        self._n_first= self._par['n_first']
        self._sigrej_first= self._par['sigrej_first']
        self._n_final= self._par['n_final']
        self._sigrej_final= self._par['sigrej_final']

        self._use_unknowns = use_unknowns
        self._islinelist = islinelist

        self._outroot = outroot

        self._debug = debug
        self._verbose = verbose

        # Load the linelist to be used for pattern matching
        if self._islinelist:
            self._line_lists = self._lines
            self._unknwns = self._lines[:0].copy()
        else:
            if 'ThAr' in self._lines:
                line_lists_all = waveio.load_line_lists(self._lines)
                self._line_lists = line_lists_all[np.where(line_lists_all['ion'] != 'UNKNWN')]
                self._unknwns = line_lists_all[np.where(line_lists_all['ion'] == 'UNKNWN')]
            else:
                self._line_lists = waveio.load_line_lists(self._lines)
                self._unknwns = waveio.load_unknown_list(self._lines)

        if self._use_unknowns:
            self._tot_list = table.vstack([self._line_lists, self._unknwns])
        else:
            self._tot_list = self._line_lists

        # Generate the final linelist and sort
        self._wvdata = np.array(self._tot_list['wave'].data)  # Removes mask if any
        self._wvdata.sort()

        # Find the wavelength solution!
        # KD Tree algorithm only works for ThAr - check first that this is what is being used
        self._thar = False
        if 'ThAr' in self._lines and len(self._lines) == 1:
            self._thar = True
            # Set up the grids to be used for pattern matching
            self.set_grids(ngridw=5000, ngridd=1000)
            msgs.info("Using KD Tree pattern matching algorithm to wavelength calibrate")
            self.run_kdtree()
        else:
            # Set up the grids to be used for pattern matching
            self.set_grids()
            msgs.info("Using brute force pattern matching algorithm to wavelength calibrate")
            self.run_brute()

    def get_results(self):
        return copy.deepcopy(self._all_patt_dict), copy.deepcopy(self._all_final_fit)

<<<<<<< HEAD
    def set_grids(self, ngridw=200, ngridd=2000): #ngridw = 200, ngridd=2000):
=======
    def set_grids(self, ngridw = 300, ngridd=3000): #ngridw = 200, ngridd=2000):
>>>>>>> eae5ff88
        # Set the wavelength grid
        if self._binw is None:
            # Ideally, you want binw to roughly sample the A/pix of the spectrograph
            self._ngridw = ngridw
            self._binw = np.linspace(np.min(self._wvdata), np.max(self._wvdata), self._ngridw)
        else:
            self._ngridw = self._binw.size
        # Set the dispersion grid
        if self._bind is None:
            self._ngridd = ngridd
            #self._bind = np.linspace(-3.0, 1.0, self._ngridd)
            # JFH I have no idea why this goes down as low as -3.0. 3000/10^(-3.0) would be R ~ 3e6. No spectrograph
            # has a dispersion that high. I'm changing this to be -1.5 which would be R ~ 100,000 at 3000A. In this regime
            # one would anyway use the ThAr routine. I'm rasing
            # the upper limit to be 2.0 to handle low-resolution data (i.e in the near-IR 2.5e4/100 = R ~ 250

            self._bind = np.linspace(-1.5, 2.0, self._ngridd)
        else:
            self._ngridd = self._bind.size
        return

    def run_brute_loop(self, slit, tcent_ecent, wavedata=None):
        # Set the parameter space that gets searched
        rng_poly = [3, 4]            # Range of algorithms to check (only trigons+tetragons are supported)
        rng_list = range(3, 6)       # Number of lines to search over for the linelist
        rng_detn = range(3, 6)       # Number of lines to search over for the detected lines
        rng_pixt = [1.0]             # Pixel tolerance
        idthresh = 0.5               # Criteria for early return (at least this fraction of lines must have
                                     # an ID on either side of the spectrum)

        best_patt_dict, best_final_fit = None, None
        # Loop through parameter space
        for poly in rng_poly:
            for detsrch in rng_detn:
                for lstsrch in rng_list:
                    for pix_tol in rng_pixt:
                        # JFH Note that results_brute and solve_slit are running on the same set of detections. I think this is the way
                        # it should be.
                        psols, msols = self.results_brute(tcent_ecent,poly=poly, pix_tol=pix_tol,
                                                          detsrch=detsrch, lstsrch=lstsrch,wavedata=wavedata)
                        patt_dict, final_fit = self.solve_slit(slit, psols, msols,tcent_ecent)
                        if final_fit is None:
                            # This is not a good solution
                            continue
                        # Test if this solution is better than the currently favoured solution
                        if best_patt_dict is None:
                            # First time a fit is found
                            best_patt_dict, best_final_fit = copy.deepcopy(patt_dict), copy.deepcopy(final_fit)
                            continue
                        elif final_fit['rms'] < self._rms_threshold:
                            # Has a better fit been identified (i.e. more lines identified)?
                            if len(final_fit['pixel_fit']) > len(best_final_fit['pixel_fit']):
                                best_patt_dict, best_final_fit = copy.deepcopy(patt_dict), copy.deepcopy(final_fit)
                            # Decide if an early return is acceptable
                            nlft = np.sum(best_final_fit['tcent'] < best_final_fit['nspec']/2.0)
                            nrgt = best_final_fit['tcent'].size-nlft
                            if np.sum(best_final_fit['pixel_fit'] < 0.5)/nlft > idthresh and\
                                np.sum(best_final_fit['pixel_fit'] >= 0.5) / nrgt > idthresh:
                                # At least half of the lines on either side of the spectrum have been identified
                                return best_patt_dict, best_final_fit

        return best_patt_dict, best_final_fit

    def run_brute(self, min_nlines=10):
        """Run through the parameter space and determine the best solution
        """

        # ToDo This code appears to use the weak lines for everything throughout
        self._all_patt_dict = {}
        self._all_final_fit = {}
        good_fit = np.zeros(self._nslit, dtype=np.bool)
        self._det_weak = {}
        self._det_stro = {}
        for slit in range(self._nslit):
            msgs.info("Working on slit: {}".format(slit))
            if slit not in self._ok_mask:
                continue
            # TODO Pass in all the possible params for detect_lines to arc_lines_from_spec, and update the parset
            # Detect lines, and decide which tcent to use
            self._all_tcent, self._all_ecent, self._cut_tcent, self._icut, _  =\
                wvutils.arc_lines_from_spec(self._spec[:, slit].copy(), sigdetect=self._sigdetect, nonlinear_counts = self._nonlinear_counts)
            self._all_tcent_weak, self._all_ecent_weak, self._cut_tcent_weak, self._icut_weak, _  =\
                wvutils.arc_lines_from_spec(self._spec[:, slit].copy(), sigdetect=self._sigdetect, nonlinear_counts = self._nonlinear_counts)

            # Were there enough lines?  This mainly deals with junk slits
            if self._all_tcent.size < min_nlines:
                msgs.warn("Not enough lines to identify in slit {0:d}!".format(slit))
                self._det_weak[str(slit)] = [None,None]
                self._det_stro[str(slit)] = [None,None]
                # Remove from ok mask
                oklist = self._ok_mask.tolist()
                oklist.pop(slit)
                self._ok_mask = np.array(oklist)
                continue
            # Setup up the line detection dicts
            self._det_weak[str(slit)] = [self._all_tcent_weak[self._icut_weak].copy(),self._all_ecent_weak[self._icut_weak].copy()]
            self._det_stro[str(slit)] = [self._all_tcent[self._icut].copy(),self._all_ecent[self._icut].copy()]

            # Run brute force algorithm on the weak lines
            best_patt_dict, best_final_fit = self.run_brute_loop(slit,self._det_weak[str(slit)])

            # Print preliminary report
            good_fit[slit] = self.report_prelim(slit, best_patt_dict, best_final_fit)

        # Now that all slits have been inspected, cross match to generate a
        # master list of all lines in every slit, and refit all spectra
        if self._nslit > 1:
            msgs.info('Checking wavelength solution by cross-correlating with all slits')

            msgs.info('Cross-correlation iteration #1')
            obad_slits = self.cross_match(good_fit, self._det_weak)
            cntr = 2
            while obad_slits.size > 0:
                msgs.info('Cross-correlation iteration #{:d}'.format(cntr))
                good_fit = np.ones(self._nslit, dtype=np.bool)
                good_fit[obad_slits] = False
                bad_slits = self.cross_match(good_fit,self._det_weak)
                if np.array_equal(bad_slits, obad_slits):
                    break
                obad_slits = bad_slits.copy()
                cntr += 1
                if cntr > 10:
                    msgs.warn("Breaking while loop before convergence. Check the wavelength solution!")
                    break

        # With these updates to the fits of each slit, determine the final fit.
        self.finalize_fit(self._det_weak)

        # Print the final report of all lines
        self.report_final()
        return

    def run_kdtree(self, polygon=4, detsrch=7, lstsrch=10, pixtol=5):
        """ KD Tree algorithm to wavelength calibrate spectroscopic data.
        Currently, this is only designed for ThAr lamp spectra. See the
        'run_brute' function if you want to calibrate longslit spectra.

        Parameters
        ----------
        polygon : int
          Number of sides to the polygon used in pattern matching:
            polygon=3  -->  trigon (two anchor lines and one floating line)
            polygon=4  -->  tetragon (two anchor lines and two floating lines)
            polygon=5  -->  pentagon (two anchor lines and three floating lines)
            ...
        detsrch : int
          Number of consecutive detected lines used to generate a pattern. For
          example, if detsrch is 4, then for a trigon, the following patterns will
          be generated (assuming line #1 is the left anchor):
          1 2 3  (in this case line #3 is the right anchor)
          1 2 4  (in this case line #4 is the right anchor)
          1 3 4  (in this case line #4 is the right anchor)
        lstsrch : int
          Number of consecutive lines in the linelist used to generate a pattern.
          See example above for detsrch
        pixtol : float
          Tolerance used to find good patterns. An acceptable match if
          the closest distance to a pattern is < pixtol/npix, where npix
          is the number of pixels in the spectral direction. Ideally, this
          should depend on the pattern...

        Internals
        ---------

        detections : list of lists
        """

        # Load the linelist KD Tree
        lsttree, lindex = waveio.load_tree(polygon=polygon, numsearch=lstsrch)

        # Set the search error to be 5 pixels
        err = pixtol / self._npix

        self._all_patt_dict = {}
        self._all_final_fit = {}
        good_fit = np.zeros(self._nslit, dtype=np.bool)
        self._det_weak = {}
        self._det_stro = {}
        for slit in range(self._nslit):
            if slit not in self._ok_mask:
                continue
            # Detect lines, and decide which tcent to use
            self._all_tcent, self._all_ecent, self._cut_tcent, self._icut, _ =\
                wvutils.arc_lines_from_spec(self._spec[:, slit], sigdetect=self._sigdetect, nonlinear_counts = self._nonlinear_counts)
            self._all_tcent_weak, self._all_ecent_weak, self._cut_tcent_weak, self._icut_weak, _ =\
                wvutils.arc_lines_from_spec(self._spec[:, slit], sigdetect=self._sigdetect, nonlinear_counts = self._nonlinear_counts)
            if self._all_tcent.size == 0:
                msgs.warn("No lines to identify in slit {0:d}!".format(slit+ 1))
                continue

            # Save the detections
            self._det_weak[str(slit)] = [self._all_tcent_weak[self._icut_weak].copy(),self._all_ecent_weak[self._icut_weak].copy()]
            self._det_stro[str(slit)] = [self._all_tcent[self._icut].copy(),self._all_ecent[self._icut].copy()]

            use_tcentp, use_ecentp = self.get_use_tcent(1, self._det_weak[str(slit)])
            use_tcentm, use_ecentm = self.get_use_tcent(-1, self._det_weak[str(slit)])
            if use_tcentp.size < detsrch:
                if self._verbose:
                    msgs.info("Not enough lines to test this solution, will attempt another.")
                return None, None

            # Create a detlines KD Tree
            maxlinear = 0.5*self._npix
            if polygon == 3:
                msgs.info("Generating patterns for a trigon")
                patternp, indexp = kdtree_generator.trigon(use_tcentp, detsrch, maxlinear)
                patternm, indexm = kdtree_generator.trigon(use_tcentm, detsrch, maxlinear)
            elif polygon == 4:
                msgs.info("Generating patterns for a tetragon")
                patternp, indexp = kdtree_generator.tetragon(use_tcentp, detsrch, maxlinear)
                patternm, indexm = kdtree_generator.tetragon(use_tcentm, detsrch, maxlinear)
            elif polygon == 5:
                msgs.info("Generating patterns for a pentagon")
                patternp, indexp = kdtree_generator.pentagon(use_tcentp, detsrch, maxlinear)
                patternm, indexm = kdtree_generator.pentagon(use_tcentm, detsrch, maxlinear)
            elif polygon == 6:
                msgs.info("Generating patterns for a hexagon")
                patternp, indexp = kdtree_generator.hexagon(use_tcentp, detsrch, maxlinear)
                patternm, indexm = kdtree_generator.hexagon(use_tcentm, detsrch, maxlinear)
            else:
                msgs.warn("Patterns can only be generated with 3 <= polygon <= 6")
                return None

            dettreep = cKDTree(patternp, leafsize=30)
            dettreem = cKDTree(patternm, leafsize=30)

            # Query the detections tree
            msgs.info("Querying KD tree patterns (slit {0:d}/{1:d})".format(slit+1, self._nslit))
            resultp = dettreep.query_ball_tree(lsttree, r=err)
            resultm = dettreem.query_ball_tree(lsttree, r=err)

            msgs.info("Identifying wavelengths for each pattern")
            # First flatten the KD Tree query results so numba can handle the input array
            flatresp = [item for sublist in resultp for item in sublist]
            flatresm = [item for sublist in resultm for item in sublist]
            flatidxp = [ii for ii, sublist in enumerate(resultp) for item in sublist]
            flatidxm = [ii for ii, sublist in enumerate(resultm) for item in sublist]
            # Obtain the correlate and anti-correlate solutions
            psols = results_kdtree_nb(use_tcentp, self._wvdata, flatresp, flatidxp, indexp,
                                      lindex, indexp.shape[1], self._npix)
            msols = results_kdtree_nb(use_tcentm, self._wvdata, flatresm, flatidxm, indexm,
                                      lindex, indexm.shape[1], self._npix)

            msgs.info("Identifying the best solution")
            patt_dict, final_fit = self.solve_slit(slit, psols, msols,self._det_weak[str(slit)], nselw=1, nseld=2)

            # Print preliminary report
            good_fit[slit] = self.report_prelim(slit, patt_dict, final_fit)

        # Now that all slits have been inspected, attempt to find a better
        # solution for orders that were not fit well, by estimating the
        # wavelength coverage of that slit
        #self.cross_match_order(good_fit)

        # With the updates to the fits of each slit, determine the final fit, and save the QA
        self.finalize_fit()

        # Print the final report of all lines
        self.report_final()
        return


    # TODO This routine should be replaced with a new version based on my reidentify code
    def cross_match(self, good_fit, detections):
        """Cross-correlate the spectra across all slits to ID all of the lines.

        Parameters
        ----------
        good_fit : ndarray (bool)
          Indicates which slits are deemed to be a good fit (although, sometimes a bad fit can be
          labelled as a good fit). To remedy this, the true good fits are determined in this routine.
        """
        # Steps:
        # Check that all of the "good" slits are indeed good
        # For all of the bad slits, cross-correlate against all of the good slits to label each line
        # For all newly labeled lines, create a patt_dict of these labeled lines
        # Perform a final fit on these lines

        #self._debug = True
        # First, sort spectra according to increasing central wavelength
        ngd = good_fit.sum()
        idx_gd = np.zeros(ngd, dtype=np.int)
        wvc_gd = np.zeros(ngd, dtype=np.float)
        dsp_gd = np.zeros(ngd, dtype=np.float)
        wvc_gd_jfh = np.zeros(ngd, dtype=np.float)
        dsp_gd_jfh = np.zeros(ngd, dtype=np.float)
        xrng = np.arange(self._npix)
        xnpixmin1 = float(self._npix-1)
        cntr = 0
        for slit in range(self._nslit):
            # Masked?
            if slit not in self._ok_mask:
                continue
            if good_fit[slit]:
                idx_gd[cntr] = slit
                # TODO JFH We can get rid of this and thus not need patt_dict
                wvc_gd[cntr] = self._all_patt_dict[str(slit)]["bwv"]
                dsp_gd[cntr] = self._all_patt_dict[str(slit)]["bdisp"]
                # JFH stuff
                fitc = self._all_final_fit[str(slit)]['fitc']
                fitfunc = self._all_final_fit[str(slit)]['function']
                fmin, fmax = self._all_final_fit[str(slit)]['fmin'], self._all_final_fit[str(slit)]['fmax']
                wave_soln = utils.func_val(fitc, xrng/xnpixmin1, fitfunc, minx=fmin, maxx=fmax)
                wvc_gd_jfh[cntr] = wave_soln[self._npix//2]
                dsp_gd_jfh[cntr]= np.median(wave_soln - np.roll(wave_soln,1))
                cntr += 1
        srt = np.argsort(wvc_gd_jfh)
        sort_idx = idx_gd[srt]
        sort_wvc = wvc_gd[srt]
        sort_dsp = dsp_gd[srt]
        sort_wvc_jfh = wvc_gd_jfh[srt]
        sort_dsp_jfh = dsp_gd_jfh[srt]

        # Cross correlate all good spectra with each other, in order of wavelength
        ncrco = ngd*(ngd-1)//2
        ccorr_val = np.zeros(ncrco)
        shift_val = np.zeros(ncrco)
        dwvc_val = np.zeros(ncrco)
        slit_ids = np.zeros((ncrco, 2), dtype=np.int)
        cntr = 0
        # JFH Consider adding something in here that takes advantage of the
        for gd in range(0, sort_idx.size-1):
            for gc in range(gd+1, sort_idx.size):
                #corr = scipy.signal.correlate(self._spec[:, sort_idx[gd]], self._spec[:, sort_idx[gc]], mode='same')
                #amax = np.argmax(corr)
                # dwvc_val[cntr] = (sort_wvc[gc]-sort_wvc[gd]) / (0.5*(sort_dsp[gc]+sort_dsp[gd])) - (amax - self._spec.shape[0] // 2)
                # JFH replaced with more robust xcorr
                shift_val[cntr], ccorr_val[cntr]= wvutils.xcorr_shift(self._spec[:, sort_idx[gd]],self._spec[:, sort_idx[gc]],
                                                                      smooth=5.0, percent_ceil=90.0)
                #dwvc_val[cntr] = (sort_wvc[gc]-sort_wvc[gd]) / (0.5*(sort_dsp[gc]+sort_dsp[gd])) - shift
                # JFH TESTING
                dwvc_val[cntr] = (sort_wvc_jfh[gc]-sort_wvc_jfh[gd]) / (0.5*(sort_dsp_jfh[gc]+sort_dsp_jfh[gd])) - shift_val[cntr]
                slit_ids[cntr, 0] = gd
                slit_ids[cntr, 1] = gc
                cntr += 1


        # TODO Replace this code below with code based on either sigma_clipped_stats or djs_reject
        # Identify the good slits as those for which the cross-correlation is consistent with the mad of all the slits.
        # Bad slits are then the outliers.
        sigrej = 3.0
        mad = 1.4826 * np.median(np.abs(dwvc_val))
        gdmsk = np.abs(dwvc_val) < sigrej * mad
        for ii in range(100):  # Limit to 100 iterations - this will likely never be reached...
            ogdmsk = gdmsk.copy()
            mad = 1.4826 * np.median(np.abs(dwvc_val[gdmsk]))
            gdmsk = np.abs(dwvc_val) < sigrej*mad
            if np.array_equal(gdmsk, ogdmsk):
                break

        if self._debug:
            # TODO Add something here indicating slit indices? Like plot the cc pairs next to the points?
            xplt = np.arange(dwvc_val.size)
            plt.plot(xplt[~gdmsk], dwvc_val[~gdmsk], 'rx',label ='bad slit')
            plt.plot(xplt[gdmsk], dwvc_val[gdmsk], 'bo',label = 'good slit')
            plt.hlines(0,xplt.min(),xplt.max(), color='black',linestyle='--')
            plt.xticks(xplt)
            plt.legend()
            plt.show()

        # Catalogue the good and bad slits.

        # ToDO Basically a slit needs to have a bad cross-correlation with every other slit in order
        # to be classified as a bad slit here. Is this the behavior we want?? Maybe we should be more
        # conservative and call a bad any slit which results in an outlier here?
        good_slits = np.sort(sort_idx[np.unique(slit_ids[gdmsk, :].flatten())])
        bad_slits = np.setdiff1d(np.arange(self._nslit), good_slits, assume_unique=True)
        nbad = bad_slits.size
        if nbad > 0:
            msgs.info('Working on {:d}'.format(nbad) + ' bad slits: {:}'.format(bad_slits + 1))

        # Get the sign (i.e. if pixels correlate/anticorrelate with wavelength)
        # and dispersion (A/pix). Assume these are the same for all slits

        # JFH Changed this to take the median which is more robust. Could even reject outliers
        disp_good = np.zeros(good_slits.size,dtype=float)
        sign_good = np.zeros(good_slits.size,dtype=int)
        wvc_good  = np.zeros(good_slits.size,dtype=float)
        for islit in range(good_slits.size):
            # JFH ToDO Could just use the good wavelength solutions and then we would not need this sign and hence all_patt_ict
            sign_good[islit] =  self._all_patt_dict[str(good_slits[islit])]['sign']
            # JFH stuff
            fitc = self._all_final_fit[str(good_slits[islit])]['fitc']
            fitfunc = self._all_final_fit[str(good_slits[islit])]['function']
            fmin, fmax = self._all_final_fit[str(good_slits[islit])]['fmin'], self._all_final_fit[str(good_slits[islit])]['fmax']
            wave_soln = utils.func_val(fitc, xrng/xnpixmin1, fitfunc, minx=fmin, maxx=fmax)
            wvc_good[islit] = wave_soln[self._npix // 2]
            disp_good[islit] = np.median(wave_soln - np.roll(wave_soln, 1))


        disp_med = np.median(disp_good)
        sign = np.median(sign_good)
        #disp = self._all_patt_dict[str(good_slits[0])]['bdisp']
        #sign = self._all_patt_dict[str(good_slits[0])]['sign']

        # For all of the bad slits, estimate some line wavelengths
        new_bad_slits = np.array([], dtype=np.int)
        for bs in bad_slits:
            if bs not in self._ok_mask:
                continue
            if detections[str(bs)][0] is None:  # No detections at all; slit is hopeless
                msgs.warn('Slit {:d}'.format(bs) + ' has no arc line detections.  Likely this slit is junk!')
                self._bad_slits.append(bs)
                continue
            bsdet, _ = self.get_use_tcent(sign, detections[str(bs)])
            lindex = np.array([], dtype=np.int)
            dindex = np.array([], dtype=np.int)
            wcen = np.zeros(good_slits.size)
            disp = np.zeros(good_slits.size)
            shift_vec = np.zeros(good_slits.size)
            stretch_vec = np.zeros(good_slits.size)
            ccorr_vec = np.zeros(good_slits.size)
            for cntr, gs in enumerate(good_slits):
                msgs.info('Cross-correlating bad slit # {:d}'.format(bs + 1) + ' with good slit # {:d}'.format(gs + 1))
                # Match the peaks between the two spectra.
                # spec_gs_adj is the stretched spectrum
                success, shift_vec[cntr], stretch_vec[cntr], ccorr_vec[cntr], _, _ =  \
                    wvutils.xcorr_shift_stretch(self._spec[:, bs],self._spec[:, gs], debug = self._debug)
                if not success:
                    continue
                # ToDo Put in a cut on the cross-correlation value here in this logic so that we only consider slits that are sufficiently similar

                # Estimate wcen and disp for this bad slit based on its shift/stretch relative to the good slit
                disp[cntr] = disp_good[cntr]/stretch_vec[cntr]
                wcen[cntr] = wvc_good[cntr] - shift_vec[cntr]*disp[cntr]

                # For each peak in the gs spectrum, identify the corresponding peaks in the bs spectrum. Do this by
                # transforming these good slit line pixel locations into the (shifted and stretched) bs frame
                gsdet, _ = self.get_use_tcent(sign, detections[str(gs)])
                gsdet_ss = gsdet*stretch_vec[cntr] + shift_vec[cntr]
                if self._debug:
                    plt.figure(figsize=(14, 6))
                    xrng = np.arange(self._npix)
                    tampl_bs = np.interp(bsdet, xrng, self._spec[:, bs])
                    plt.plot(xrng, self._spec[:, bs], color='red', drawstyle='steps-mid', label='bad slit arc', linewidth=1.0, zorder= 10)
                    plt.plot(bsdet, tampl_bs, 'r.', markersize=10.0, label='bad slit lines', zorder= 10)
                    tampl_gs = np.interp(gsdet, xrng, self._spec[:, gs])
                    plt.plot(xrng, self._spec[:, gs], color='black', drawstyle='steps-mid', linestyle=':',
                             label='good slit arc', linewidth=0.5)
                    plt.plot(gsdet, tampl_gs, 'k+', markersize=8.0, label='good slit lines')
                    gdarc_ss = wvutils.shift_and_stretch(self._spec[:, gs], shift_vec[cntr], stretch_vec[cntr])
                    #tampl_ss = np.interp(gsdet_ss, xrng, gdarc_ss)
                    for iline in range(gsdet_ss.size):
                        plt.plot([gsdet[iline],gsdet_ss[iline]],[tampl_gs[iline], tampl_gs[iline]], color='cornflowerblue', linewidth = 1.0)
                    plt.plot(xrng, gdarc_ss, color='black', drawstyle='steps-mid', label='good slit arc shift/stretch', linewidth=1.0)
                    plt.plot(gsdet_ss, tampl_gs, 'k.', markersize=10.0, label='predicted good slit lines')
                    plt.title('Cross-correlation of bad slit # {:d}'.format(bs+1) + ' and good slit # {:d}'.format(gs+1) +
                              ': ccor = {:5.3f}'.format(ccorr_vec[cntr]) +
                              ', shift = {:6.1f}'.format(shift_vec[cntr]) +
                              ', stretch = {:5.4f}'.format(stretch_vec[cntr]) +
                              ', wv_cen = {:7.1f}'.format(wcen[cntr]) +
                              ', disp = {:5.3f}'.format(disp[cntr]))
                    plt.ylim(-5.0, 1.5*self._spec[:, bs].max())
                    plt.legend()
                    plt.show()

                # Calculate wavelengths for all of the gsdet detections
                fitc = self._all_final_fit[str(gs)]['fitc']
                fitfunc = self._all_final_fit[str(gs)]['function']
                fmin, fmax = self._all_final_fit[str(gs)]['fmin'], self._all_final_fit[str(gs)]['fmax']
                wvval = utils.func_val(fitc, gsdet/xnpixmin1, fitfunc, minx=fmin, maxx=fmax)
                # Loop over the bad slit line pixel detections and find the nearest good slit line
                for dd in range(bsdet.size):
                    pdiff = np.abs(bsdet[dd]-gsdet_ss)
                    bstpx = np.argmin(pdiff)
                    # If a match is found within 2 pixels, consider this a successful match
                    if pdiff[bstpx] < 2.0:
                        # Using the good slit wavelength solution, search for the nearest line in the line list
                        bstwv = np.abs(self._wvdata - wvval[bstpx])
                        # This is probably not a good match
                        if bstwv[np.argmin(bstwv)] > 2.0*disp_med:
                            continue
                        lindex = np.append(lindex, np.argmin(bstwv)) # index in the line list self._wvdata
                        dindex = np.append(dindex, dd)               # index in the array of pixel detections bsdet
            # Finalize the best guess of each line
            # Initialise the patterns dictionary
            patt_dict = dict(acceptable=False, nmatch=0, ibest=-1, bwv=0., sigdetect=self._sigdetect,
                             mask=np.zeros(bsdet.size, dtype=np.bool), scores = None)
            patt_dict['sign'] = sign
            patt_dict['bwv'] = np.median(wcen[wcen != 0.0])
            patt_dict['bdisp'] = np.median(disp[disp != 0.0])
            patterns.solve_triangles(bsdet, self._wvdata, dindex, lindex, patt_dict = patt_dict)

            if self._debug:
                tmp_list = table.vstack([self._line_lists, self._unknwns])
                match_qa(self._spec[:, bs], bsdet, tmp_list,patt_dict['IDs'], patt_dict['scores'])

            # Use only the perfect IDs
            iperfect = np.array(patt_dict['scores']) != 'Perfect'
            patt_dict['mask'][iperfect] = False
            patt_dict['nmatch'] = np.sum(patt_dict['mask'])
            if patt_dict['nmatch'] < 3:
                patt_dict['acceptable'] = False

            # Check if a solution was found
            if not patt_dict['acceptable']:
                new_bad_slits = np.append(new_bad_slits, bs)
                continue
            final_fit = self.fit_slit(bs, patt_dict, bsdet)
            if final_fit is None:
                # This pattern wasn't good enough
                new_bad_slits = np.append(new_bad_slits, bs)
                continue
            if final_fit['rms'] > self._rms_threshold:
                msgs.warn('---------------------------------------------------' + msgs.newline() +
                          'Cross-match report for slit {0:d}/{1:d}:'.format(bs + 1, self._nslit) + msgs.newline() +
                          '  Poor RMS ({0:.3f})! Will try cross matching iteratively'.format(final_fit['rms']) + msgs.newline() +
                          '---------------------------------------------------')
                # Store this result in new_bad_slits, so the iteration can be performed,
                # but make sure to store the result, as this might be the best possible.
                new_bad_slits = np.append(new_bad_slits, bs)
            self._all_patt_dict[str(bs)] = copy.deepcopy(patt_dict)
            self._all_final_fit[str(bs)] = copy.deepcopy(final_fit)
            if self._debug:
                xplt = np.linspace(0.0, 1.0, self._npix)
                yplt = utils.func_val(final_fit['fitc'], xplt, 'legendre', minx=0.0, maxx=1.0)
                plt.plot(final_fit['pixel_fit'], final_fit['wave_fit'], 'bx')
                plt.plot(xrng, yplt, 'r-')
                plt.show()
        return new_bad_slits

    def cross_match_order(self, good_fit):
        """Using the solutions of all orders, identify the good solutions, and refit the bad ones!

        TODO: This function needs work... The first few lines of code successfully pick up the good orders,
        but we need a new routine that (based on an estimated central wavelength and dispersion) can successfully
        ID all of the lines.
        """

        # First determine the central wavelength and dispersion of every slit, using the known good solutions
        xplt = np.arange(self._nslit)
        yplt, dplt = np.zeros(self._nslit), np.zeros(self._nslit)
        imsk = np.ones(self._nslit, dtype=np.int)
        for slit in range(self._nslit):
            if good_fit[slit]:
                yplt[slit] = self._all_patt_dict[str(slit)]['bwv']
                dplt[slit] = self._all_patt_dict[str(slit)]['bdisp']
                imsk[slit] = 0

        mask, fit = utils.robust_polyfit(xplt, yplt, 2, function='polynomial', sigma=2,
                                         initialmask=imsk, forceimask=True)
        good_fit[mask == 1] = False
        wavemodel = utils.func_val(fit, xplt, 'polynomial')
        disp = np.median(dplt[good_fit])

        # TODO: maybe rethink the model at this point? Using the derived
        # central wavelength and dispersion identify liens in all orders?

        if self._debug:
            plt.subplot(211)
            plt.plot(xplt, wavemodel, 'r-')
            ww = np.where(mask==0)
            plt.plot(xplt[ww], yplt[ww], 'bx')
            ww = np.where(mask==1)
            plt.plot(xplt[ww], yplt[ww], 'rx')
            plt.subplot(212)
            plt.plot(xplt, dplt, 'bx')
            plt.show()
            embed()

        fact_nl = 1.2  # Non linear factor
        new_good_fit = np.zeros(self._nslit, dtype=np.bool)
        for slit in range(self._nslit):
            wmin = wavemodel[slit] - fact_nl*disp*self._npix/2
            wmax = wavemodel[slit] + fact_nl*disp*self._npix/2
            ww = np.where((self._wvdata > wmin) & (self._wvdata < wmax))
            wavedata = self._wvdata[ww]
            msgs.info('Brute force ID for slit {0:d}/{1:d}'.format(slit+1, self._nslit))
            best_patt_dict, best_final_fit =\
                self.run_brute_loop(slit, arrerr=self._det_weak[str(slit)], wavedata=wavedata)

            self._all_patt_dict[str(slit)] = copy.deepcopy(best_patt_dict)
            self._all_final_fit[str(slit)] = copy.deepcopy(best_final_fit)
            new_good_fit[slit] = self.report_prelim(slit, best_patt_dict, best_final_fit)
        return new_good_fit


        # Set some fitting parameters
        if self._n_final is None:
            order = 4
        else:
            order = self._n_final

        ofit = [5, 3, 1, 0]
        lnpc = len(ofit) - 1

        # Prepare the fitting coefficients
        xv = np.arange(self._npix)/(self._npix-1)
        ords = np.arange(self._nslit)
        xcen = xv[:, np.newaxis].repeat(self._nslit, axis=1)
        extrapord = ~good_fit
        maskord = np.where(extrapord)[0]

        coeffs = None
        waves = np.zeros(xcen.shape, dtype=np.float)
        for slit in range(self._nslit):
            if good_fit[slit]:
                func = self._all_final_fit[str(slit)]['function']
                fmin = self._all_final_fit[str(slit)]['fmin']
                fmax = self._all_final_fit[str(slit)]['fmax']
                fitc = self._all_final_fit[str(slit)]['fitc']
                if coeffs is None:
                    coeffs = np.zeros((fitc.size, self._nslit))
                coeffs[:, slit] = fitc.copy()
                waves[:, slit] = utils.func_val(fitc, xv, func, minx=fmin, maxx=fmax)

        msgs.info("Performing a PCA on the order wavelength solutions")
        embed()
        pca_wave, outpar = pca.basis(xcen, waves, coeffs, lnpc, ofit, x0in=ords, mask=maskord, skipx0=False, function=func)

        # Report the QA
        # TODO: fix setup passing
        setup = "BLAH"
        pca.pca_plot(setup, outpar, ofit, "wave_cross_match", pcadesc="Wavelength calibration PCA")


        # Extrapolate the remaining orders requested
        #extrap_wave, outpar = pca.extrapolate(outpar, ords)

        # Determine if pixels correlate and anti-correlate with wavelength
        signs = np.zeros(self._nslit, dtype=np.int)
        for slit in range(self._nslit):
            wvval = pca_wave[:, slit]
            if wvval[wvval.size//2] > wvval[wvval.size//2-1]:
                signs[slit] = 1
            else:
                signs[slit] = -1
        sign = 1
        if np.sum(signs) < 0:
            sign = -1

        new_bad_slits = np.array([], dtype=np.int)
        # Using the first guesses at the wavelength solution, identify lines
        for slit in range(self._nslit):
            # Get the detections
            dets, _ = self.get_use_tcent(sign, self._det_weak[str(slit)])
            lindex = np.array([], dtype=np.int)
            dindex = np.array([], dtype=np.int)
            # Calculate wavelengths for the gsdet detections
            wvval = pca_wave[:, slit]
            wvcen = wvval[wvval.size//2]
            disp = abs(wvval[wvval.size//2] - wvval[wvval.size//2-1])
            for dd in range(dets.size):
                pdiff = np.abs(dets[dd] - xv)
                bstpx = np.argmin(pdiff)
                bstwv = np.abs(self._wvdata - wvval[bstpx])
                if bstwv[np.argmin(bstwv)] > 10.0 * disp:
                    # This is probably not a good match
                    continue
                lindex = np.append(lindex, np.argmin(bstwv))
                dindex = np.append(dindex, dd)

            # Finalize the best guess of each line
            # Initialise the patterns dictionary
            patt_dict = dict(acceptable=False, nmatch=0, ibest=-1, bwv=0., sigdetect=self._sigdetect,
                             mask=np.zeros(dets.size, dtype=np.bool))
            patt_dict['sign'] = sign
            patt_dict['bwv'] = wvcen
            patt_dict['bdisp'] = disp

            patterns.solve_triangles(dets, self._wvdata, dindex, lindex, patt_dict)
            # Check if a solution was found
            if not patt_dict['acceptable']:
                new_bad_slits = np.append(new_bad_slits, slit)
                msgs.warn('---------------------------------------------------' + msgs.newline() +
                          'Cross-match report for slit {0:d}/{1:d}:'.format(slit, self._nslit-1) + msgs.newline() +
                          '  Lines could not be identified! Will try cross matching iteratively' + msgs.newline() +
                          '---------------------------------------------------')
                continue
            final_fit = self.fit_slit(slit, patt_dict, dets)
            if final_fit is None:
                # This pattern wasn't good enough
                new_bad_slits = np.append(new_bad_slits, slit)
                msgs.warn('---------------------------------------------------' + msgs.newline() +
                          'Cross-match report for slit {0:d}/{1:d}:'.format(slit, self._nslit-1) + msgs.newline() +
                          '  Fit was not good enough! Will try cross matching iteratively' + msgs.newline() +
                          '---------------------------------------------------')
                continue
            if final_fit['rms'] > self._rms_threshold:
                msgs.warn('---------------------------------------------------' + msgs.newline() +
                          'Cross-match report for slit {0:d}/{1:d}:'.format(slit, self._nslit-1) + msgs.newline() +
                          '  Poor RMS ({0:.3f})! Will try cross matching iteratively'.format(final_fit['rms']) + msgs.newline() +
                          '---------------------------------------------------')
                # Store this result in new_bad_slits, so the iteration can be performed,
                # but make sure to store the result, as this might be the best possible.
                new_bad_slits = np.append(new_bad_slits, slit)
            self._all_patt_dict[str(slit)] = copy.deepcopy(patt_dict)
            self._all_final_fit[str(slit)] = copy.deepcopy(final_fit)
            if self._debug:
                xplt = np.linspace(0.0, 1.0, self._npix)
                yplt = utils.func_val(final_fit['fitc'], xplt, 'legendre', minx=0.0, maxx=1.0)
                plt.plot(final_fit['pixel_fit'], final_fit['wave_fit'], 'bx')
                plt.plot(xplt, yplt, 'r-')
                plt.show()
                embed()

        # debugging
        if self._debug:
            # First determine the central wavelength and dispersion of every slit, using the known good solutions
            xplt = np.arange(self._nslit)
            yplt, dplt = np.zeros(self._nslit), np.zeros(self._nslit)
            imsk = np.ones(self._nslit, dtype=np.int)
            for slit in range(self._nslit):
                if good_fit[slit]:
                    yplt[slit] = self._all_patt_dict[str(slit)]['bwv']
                    dplt[slit] = self._all_patt_dict[str(slit)]['bdisp']
                    imsk[slit] = 0

            mask, fit = utils.robust_polyfit(xplt, yplt, 2, function='polynomial', sigma=2,
                                             initialmask=imsk, forceimask=True)

            ymodel = utils.func_val(fit, xplt, 'polynomial')
            plt.subplot(211)
            plt.plot(xplt, ymodel, 'r-')
            ww = np.where(mask==0)
            plt.plot(xplt[ww], yplt[ww], 'bx')
            ww = np.where(mask==1)
            plt.plot(xplt[ww], yplt[ww], 'rx')
            plt.subplot(212)
            plt.plot(xplt, dplt, 'bx')
            plt.show()
            embed()

        return new_bad_slits

    def get_use_tcent_old(self, corr, cut=True, arr_err=None, weak=False):
        """ Grab the lines to use
            Args:
                corr:  int
                  Set if pixels correlate with wavelength (corr==1) or anticorrelate (corr=-1)
                arr_err:
                  A list [tcent, ecent] indicating which detection list should be used. Note that if arr_err is set
                  then the weak keyword is ignored.
                weak: bool, optional
                   If True, return the weak lines
                cut: bool, optional
                   Cut on the lines according to significance

            Returns:
                arr: ndarray
                err: ndarray

            """
        # Decide which array to use
        if arr_err is None:
            if weak:
                if cut:
                    arr = self._all_tcent_weak.copy()[self._icut_weak]
                    err = self._all_ecent_weak.copy()[self._icut_weak]
                else:
                    debugger.set_trace()
            else:
                if cut:
                    arr = self._all_tcent.copy()[self._icut]
                    err = self._all_ecent.copy()[self._icut]
                else:
                    debugger.set_trace()
        else:
            arr, err = arr_err[0], arr_err[1]
        # Return the appropriate tcent
        if corr == 1:
            return arr, err
        else:
            return (self._npix - 1.0) - arr[::-1], err[::-1]

    def get_use_tcent(self, corr, tcent_ecent):
        """ Grab the lines to use
            Args:
                corr:  int
                  Set if pixels correlate with wavelength (corr==1) or anticorrelate (corr=-1)
                tcent_ecent:
                  A list [tcent, ecent] indicating which detection list should be used. Note that if arr_err is set
                  then the weak keyword is ignored.

            Returns:
                arr: ndarray
                err: ndarray

            """
        # Return the appropriate tcent
        tcent, ecent = tcent_ecent[0], tcent_ecent[1]
        if corr == 1:
            return tcent, ecent
        else:
            return (self._npix - 1.0) - tcent[::-1], ecent[::-1]


    def results_brute(self, tcent_ecent, poly=3, pix_tol=0.5, detsrch=5, lstsrch=5, wavedata=None):
        """
        Need some docs here. I think this routine generates the patterns, either triangles are quadrangles.

        Parameters
        ----------
          tcent_ecent: list of ndarrays
              [tcent, ecent]

        :param poly:     algorithms to use for pattern matching. Only triangles (3) and quadrangles (4) are supported
        :param pix_tol:  tolerance that is used to determine if a pattern match is successful (in units of pixels)
        :param detsrch:  Number of lines to search over for the detected lines
        :param lstsrch:  Number of lines to search over for the detected lines
        :param wavedata:
        :param arrerr:
        :return:
        """
        # Import the pattern matching algorithms
        if poly == 3:
            from pypeit.core.wavecal.patterns import triangles as generate_patterns
        elif poly == 4:
            from pypeit.core.wavecal.patterns import quadrangles as generate_patterns
        else:
            msgs.warn("Pattern matching is only available for trigons and tetragons.")
            return None, None

        if wavedata is None:
            wavedata = self._wvdata

        # Test if there are enough lines to generate a solution
        use_tcent, _ = self.get_use_tcent(1, tcent_ecent)
        if use_tcent.size < lstsrch or use_tcent.size < detsrch:
            if self._verbose:
                msgs.info("Not enough lines to test this solution, will attempt another.")
            return None, None

        if self._verbose:
            msgs.info("Begin pattern matching")

        # First run pattern recognition assuming pixels correlate with wavelength
        dindexp, lindexp, wvcenp, dispsp = generate_patterns(use_tcent, wavedata, self._npix,
                                                             detsrch, lstsrch, pix_tol)
        # Now run pattern recognition assuming pixels correlate with wavelength
        use_tcent, _ = self.get_use_tcent(-1, tcent_ecent)
        dindexm, lindexm, wvcenm, dispsm = generate_patterns(use_tcent, wavedata, self._npix,
                                                             detsrch, lstsrch, pix_tol)
        return (dindexp, lindexp, wvcenp, dispsp,), (dindexm, lindexm, wvcenm, dispsm,)

    def results_kdtree(self, use_tcent, res, dindex, lindex, ordfit=2):
        # Assign wavelengths to each pixel
        nrows = len(res)
        ncols = sum(map(len, res))
        nindx = dindex.shape[1]
        wvdisp = np.zeros(ncols)
        wvcent = np.zeros(ncols)
        dind = np.zeros((ncols, nindx), dtype=np.int)
        lind = np.zeros((ncols, nindx), dtype=np.int)
        cnt = 0
        for x in range(nrows):
            for y in range(len(res[x])):
                # dx = use_tcent[dindex[x, -1]] - use_tcent[dindex[x, 0]]
                # dp = self._wvdata[lindex[res[x][y], -1]] - self._wvdata[lindex[res[x][y], 0]]
                # try:
                #     null, cgrad = utils.robust_polyfit(use_tcent[dindex[x, :]], self._wvdata[lindex[res[x][y], :]],
                #                                        1, sigma=2.0, verbose=False)
                #     wvdisp[cnt] = cgrad[1]
                # except:
                #     wvdisp[cnt] = (dp / dx)
                #
                coeff = np.polyfit(use_tcent[dindex[x, :]], self._wvdata[lindex[res[x][y]]], ordfit)
                wvcent[cnt] = np.polyval(coeff, self._npix / 2.0)
                wvdisp[cnt] = abs(np.polyval(coeff, (self._npix+1) / 2.0) - wvcent[cnt])
                dind[cnt, :] = dindex[x, :]
                lind[cnt, :] = lindex[res[x][y], :]
                cnt += 1
        return dind, lind, wvcent, wvdisp

    def solve_slit(self, slit, psols, msols, tcent_ecent, nstore=1, nselw=3, nseld=3):
        """
        Need some docs here. I think this routine creates a 2d histogram of the patterns and searches for the most
        represented wave_cen and log10(disp). Then it attempts to fit each value determined (default of 1) to
        try to figure out if it is a reasonable fit.

        :param slit:
        :param psols:
        :param msols:
         tcent_ecent: list
             [tcent, ecent]
        :param nstore: Number of pattern matches to store and fit
        :param nselw:  All solutions around the best central wavelength solution within +- nselw are selected to be fit
        :param nseld:  All solutions around the best log10(dispersion) solution within +- nseld are selected to be fit
        :return:  patt_dict, final_dict
                patt_dict = ??
                final_dict = ??
        """

        # Extract the solutions
        dindexp, lindexp, wvcenp, dispsp = psols
        dindexm, lindexm, wvcenm, dispsm = msols

        # Remove any invalid results from correlate
        ww = np.where((self._binw[0] < wvcenp) & (wvcenp < self._binw[-1]) &
                      (10.0 ** self._bind[0] < dispsp) & (dispsp < 10.0 ** self._bind[-1]))
        dindexp = dindexp[ww[0], :]
        lindexp = lindexp[ww[0], :]
        dispsp = dispsp[ww]
        wvcenp = wvcenp[ww]

        # Remove any invalid results from anticorrelate
        ww = np.where((self._binw[0] < wvcenm) & (wvcenm < self._binw[-1]) &
                      (10.0 ** self._bind[0] < dispsm) & (dispsm < 10.0 ** self._bind[-1]))
        dindexm = dindexm[ww[0], :]
        lindexm = lindexm[ww[0], :]
        dispsm = dispsm[ww]
        wvcenm = wvcenm[ww]

        # Construct the histograms
        histimgp, xed, yed = np.histogram2d(wvcenp, np.log10(dispsp), bins=[self._binw, self._bind])
        histimgm, xed, yed = np.histogram2d(wvcenm, np.log10(dispsm), bins=[self._binw, self._bind])
        #histimgp = gaussian_filter(histimgp, 3)
        #histimgm = gaussian_filter(histimgm, 3)
        histimg = histimgp - histimgm
        sm_histimg = gaussian_filter(histimg, [30, 15])

        #histpeaks = patterns.detect_2Dpeaks(np.abs(sm_histimg))
        histpeaks = patterns.detect_2Dpeaks(np.abs(histimg))

        # Find the indices of the nstore largest peaks
        bidx = np.unravel_index(np.argpartition(np.abs(histpeaks*histimg), -nstore, axis=None)[-nstore:], histimg.shape)

        # Get the peak value of central wavelength and dispersion
        allwcen = self._binw[bidx[0]]
        alldisp = self._bind[bidx[1]]
        allhnum = np.abs(histimg[bidx])

        #debug = False
        if self._debug:# or slit==2:
            this_hist = histimg
            plt.clf()
            rect_image = [0.12, 0.05, 0.85, 0.9]
            fx = plt.figure(1, figsize=(12, 8))
            ax_image = fx.add_axes(rect_image)
            extent = [self._binw[0], self._binw[-1], self._bind[0], self._bind[-1]]
            # plt.subplot(221)
            # plt.imshow((np.abs(histimg[:, ::-1].T)), extent=extent, aspect='auto')
            # plt.subplot(222)
            # plt.imshow((np.abs(sm_histimg[:, ::-1].T)), extent=extent, aspect='auto')
            # plt.subplot(223)
            # plt.imshow((np.abs(histimgp[:, ::-1].T)), extent=extent, aspect='auto')
            # plt.subplot(224)
            # plt.imshow((np.abs(histimgm[:, ::-1].T)), extent=extent, aspect='auto')
            #plt.imshow((np.abs(sm_histimg[:, ::-1].T)), extent=extent, aspect='auto')
            cimg = ax_image.imshow(this_hist.T, extent=extent, aspect='auto',vmin=-2.0,vmax=5.0,
                       interpolation='nearest',origin='lower',cmap='Set1')
            nm = histimg.max() - histimg.min()
            ticks = np.arange(this_hist.min(),this_hist.max() + 1,1)
            cbar = fx.colorbar(cimg, ax=ax_image,ticks = ticks,drawedges = True, extend ='both',
                               spacing = 'proporational',orientation ='horizontal')
            cbar.set_ticklabels(ticks)
            cbar.set_label('# of Occurences')
            ax_image.set_xlabel('Central Wavelength (Angstroms)')
            ax_image.set_ylabel('log10(Dispersion/(Ang/pixel))')
            delta_wv = np.median(self._binw - np.roll(self._binw,1))
            delta_disp = np.median(self._bind - np.roll(self._bind,1))
            label = 'Maximum: (lam, log10(disp)) = ({:8.2f}'.format(allwcen[0]) + ',{:5.3f})'.format(alldisp[0])
            ax_image.plot(allwcen + delta_wv/2.0, alldisp + delta_disp/2.0, color='red', marker='+', markersize=10.0, fillstyle='none',
                     linestyle='None', zorder = 10,label=label)
            ax_image.legend()
            #plt.plot(self._binw[bidx[0]], self._bind[bidx[1]], 'r+')
#            ax_image.axvline(allwcen, color='r', linestyle='--')
#            ax_image.axhline(alldisp, color='r', linestyle='--')
            plt.show()
            #if False:
            #    plt.clf()
            #    plt.imshow(histimgp[:, ::-1].T, extent=extent, aspect='auto',vmin=0.0,vmax=1.0)
            #    plt.show()


        # Find all good solutions
        bestlist = []
        for idx in range(nstore):
            # Select all solutions around the best solution within a square of side 2*nsel
            wlo = self._binw[max(0, bidx[0][idx] - nselw)]
            whi = self._binw[min(self._ngridw - 1, bidx[0][idx] + nselw)]
            dlo = 10.0 ** self._bind[max(0, bidx[1][idx] - nseld)]
            dhi = 10.0 ** self._bind[min(self._ngridd - 1, bidx[1][idx] + nseld)]
            if histimgp[bidx][idx] > histimgm[bidx][idx]:
                wgd = np.where((wvcenp > wlo) & (wvcenp < whi) & (dispsp > dlo) & (dispsp < dhi))
                dindex = dindexp[wgd[0], :].flatten()
                lindex = lindexp[wgd[0], :].flatten()
                sign = +1
            else:
                wgd = np.where((wvcenm > wlo) & (wvcenm < whi) & (dispsm > dlo) & (dispsm < dhi))
                dindex = dindexm[wgd[0], :].flatten()
                lindex = lindexm[wgd[0], :].flatten()
                sign = -1
            # Store relevant values in an array to solve for best solution
            bestlist.append([allwcen[idx], alldisp[idx], allhnum[idx], sign, dindex, lindex])

        if self._verbose:
            msgs.info("Fitting the wavelength solution for each slit")
        patt_dict, final_dict = None, None
        for idx in range(nstore):
            # Solve the patterns
            tpatt_dict = self.solve_patterns(bestlist[idx], tcent_ecent)
            if tpatt_dict is None:
                # This pattern wasn't good enough
                continue
            # Fit the full set of lines with the derived patterns
            use_tcent, _ = self.get_use_tcent(tpatt_dict['sign'], tcent_ecent)
            tfinal_dict = self.fit_slit(slit, tpatt_dict, use_tcent)
            if tfinal_dict is None:
                # This pattern wasn't good enough
                continue
            # Check if this solution is better than the last
            if patt_dict is None:
                # First time a fit is found
                patt_dict, final_dict = tpatt_dict, tfinal_dict
                continue
            elif tfinal_dict['rms'] < self._rms_threshold:
                # Has a better fit been identified (i.e. more lines ID)?
                if len(tfinal_dict['pixel_fit']) > len(final_dict['pixel_fit']):
                    patt_dict, final_dict = copy.deepcopy(tpatt_dict), copy.deepcopy(tfinal_dict)
        return patt_dict, final_dict

    def solve_patterns(self, bestlist, tcent_ecent):

        # Obtain a full list of indices that are consistent with the maximum value
        wcen, dcen, sign, dindex, lindex = bestlist[0], bestlist[1], bestlist[3], bestlist[4], bestlist[5]

        # Find the favoured sign and only use those values
        use_tcent, _ = self.get_use_tcent(sign, tcent_ecent)
        if sign == +1:
            signtxt = "correlate"
        else:
            signtxt = "anticorrelate"

        # Initialise the patterns dictionary
        patt_dict = dict(acceptable=False, nmatch=0, ibest=-1, bwv=0., sigdetect=self._sigdetect,
                         mask=np.zeros(use_tcent.size, dtype=np.bool))
        patterns.solve_triangles(use_tcent, self._wvdata, dindex, lindex, patt_dict)
        # Check if a solution was found
        if not patt_dict['acceptable']:
            return None

        # Fill in the patterns dictionary
        patt_dict['sign'] = sign
        patt_dict['bwv'] = wcen
        patt_dict['bdisp'] = 10.0 ** dcen

        # Check that a solution has been found
        if patt_dict['nmatch'] == 0 and self._verbose:
            msgs.info('---------------------------------------------------' + msgs.newline() +
                      'Initial report:' + msgs.newline() +
                      '  No matches! Try another algorithm' + msgs.newline() +
                      '---------------------------------------------------')
            return None
        elif self._verbose:
            # Report
            msgs.info('---------------------------------------------------' + msgs.newline() +
                      'Initial report:' + msgs.newline() +
                      '  Pixels {:s} with wavelength'.format(signtxt) + msgs.newline() +
                      '  Number of lines recovered    = {:d}'.format(self._all_tcent.size) + msgs.newline() +
                      '  Number of lines analyzed     = {:d}'.format(use_tcent.size) + msgs.newline() +
                      '  Number of acceptable matches = {:d}'.format(patt_dict['nmatch']) + msgs.newline() +
                      '  Best central wavelength      = {:g}A'.format(patt_dict['bwv']) + msgs.newline() +
                      '  Best dispersion              = {:g}A/pix'.format(patt_dict['bdisp']) + msgs.newline() +
                      '  Best wave/disp                = {:g}'.format(patt_dict['bwv']/patt_dict['bdisp']) + msgs.newline() +
                      '---------------------------------------------------')
        return patt_dict

    # JFH TODO This code should be removed from the class and replaced with the fit_slit function in fitting that I created
    def fit_slit(self, slit, patt_dict, tcent, outroot=None, slittxt="Slit"):
        """ Perform a fit to the wavelength solution

        Parameters
        ----------
        slit : int
          slit number
        patt_dict : dict
          dictionary of patterns
        tcent: ndarray
          List of the detections in this slit to be fit using the patt_dict
        outroot : str
          root directory to save QA
        slittxt : str
          Label used for QA

        Returns
        -------
        final_fit : dict
          A dictionary containing all of the information about the fit
        """
        # Check that patt_dict and tcent refer to each other
        if patt_dict['mask'].shape != tcent.shape:
            msgs.error('patt_dict and tcent do not refer to each other. Something is very wrong')

        # Perform final fit to the line IDs
        if self._thar:
            NIST_lines = (self._line_lists['NIST'] > 0) & (np.char.find(self._line_lists['Source'].data, 'MURPHY') >= 0)
        elif 'OH_R24000' in self._lines:
            NIST_lines = self._line_lists['NIST'] == 0
        else:
            NIST_lines = self._line_lists['NIST'] > 0
        ifit = np.where(patt_dict['mask'])[0]

        if outroot is not None:
            plot_fil = outroot + slittxt + '_fit.pdf'
        else:
            plot_fil = None
        # Purge UNKNOWNS from ifit
        imsk = np.ones(len(ifit), dtype=np.bool)
        for kk, idwv in enumerate(np.array(patt_dict['IDs'])[ifit]):
            if np.min(np.abs(self._line_lists['wave'][NIST_lines]-idwv)) > 0.01:
                imsk[kk] = False
        ifit = ifit[imsk]
        # JFH removed this. Detections must be input as a parameter
        # Allow for weaker lines in the fit
        #if tcent is None:
        #    tcent, ecent = self.get_use_tcent(patt_dict['sign'], weak=True)
        #     weights = np.ones(tcent.size)
        #else:
        #    if ecent is None:
        #        weights = np.ones(tcent.size)
        #    else:
        #        #weights = 1.0/ecent
        #        weights = np.ones(tcent.size)
        # Fit
        try:
            final_fit = fitting.iterative_fitting(self._spec[:, slit], tcent, ifit,
                                                  np.array(patt_dict['IDs'])[ifit], self._line_lists[NIST_lines],
                                                  patt_dict['bdisp'],
                                                  match_toler=self._match_toler, func=self._func, n_first=self._n_first,
                                                  sigrej_first=self._sigrej_first,
                                                  n_final=self._n_final, sigrej_final=self._sigrej_final,
                                                  plot_fil = plot_fil, verbose = self._verbose)
        except TypeError:
            # A poor fitting result, this can be ignored.
            return None

        if plot_fil is not None:
            print("Wrote: {:s}".format(plot_fil))

        # Return
        return final_fit

    def finalize_fit(self, detections):
        """ Once the best IDs have been found for each slit, perform a final fit to all slits and save the results
        """

        for slit in range(self._nslit):
            if slit not in self._ok_mask:
                continue
            if self._all_patt_dict[str(slit)] is None:
                continue
            # Save the QA for the best solution
            slittxt = '_Slit{0:03d}'.format(slit+1)
            use_tcent, use_ecent = self.get_use_tcent(self._all_patt_dict[str(slit)]['sign'],detections[str(slit)])
            if self._outroot is not None:
                # Write IDs
                out_dict = dict(pix=use_tcent, IDs=self._all_patt_dict[str(slit)]['IDs'])
                jdict = ltu.jsonify(out_dict)
                ltu.savejson(self._outroot + slittxt + '.json', jdict, easy_to_read=True, overwrite=True)
                msgs.info("Wrote: {:s}".format(self._outroot + slittxt + '.json'))

                # Plot
                tmp_list = vstack([self._line_lists, self._unknwns])
                match_qa(self._spec[:, slit], use_tcent, tmp_list,
                            self._all_patt_dict[str(slit)]['IDs'], self._all_patt_dict[str(slit)]['scores'],
                            outfile=self._outroot + slittxt + '.pdf')
                msgs.info("Wrote: {:s}".format(self._outroot + slittxt + '.pdf'))
            # Perform the final fit for the best solution
            best_final_fit = self.fit_slit(slit, self._all_patt_dict[str(slit)], use_tcent, outroot=self._outroot, slittxt=slittxt)
            self._all_final_fit[str(slit)] = copy.deepcopy(best_final_fit)

    def report_prelim(self, slit, best_patt_dict, best_final_fit):

        good_fit = False
        # Report on the best preliminary result
        if best_final_fit is None:
            msgs.warn('---------------------------------------------------' + msgs.newline() +
                      'Preliminary report for slit {0:d}/{1:d}:'.format(slit, self._nslit-1) + msgs.newline() +
                      '  No matches! Attempting to cross match.' + msgs.newline() +
                      '---------------------------------------------------')
            self._all_patt_dict[str(slit)] = None
            self._all_final_fit[str(slit)] = None
        elif best_final_fit['rms'] > self._rms_threshold:
            msgs.warn('---------------------------------------------------' + msgs.newline() +
                      'Preliminary report for slit {0:d}/{1:d}:'.format(slit, self._nslit-1) + msgs.newline() +
                      '  Poor RMS ({0:.3f})! Attempting to cross match.'.format(best_final_fit['rms']) + msgs.newline() +
                      '---------------------------------------------------')
            self._all_patt_dict[str(slit)] = None
            self._all_final_fit[str(slit)] = None
        else:
            good_fit = True
            if best_patt_dict['sign'] == +1:
                signtxt = 'correlate'
            else:
                signtxt = 'anitcorrelate'
            # Report
            msgs.info('---------------------------------------------------' + msgs.newline() +
                      'Preliminary report for slit {0:d}/{1:d}:'.format(slit, self._nslit-1) + msgs.newline() +
                      '  Pixels {:s} with wavelength'.format(signtxt) + msgs.newline() +
                      '  Number of weak lines         = {:d}'.format(self._det_weak[str(slit)][0].size) + msgs.newline() +
                      '  Number of strong lines       = {:d}'.format(self._det_stro[str(slit)][0].size) + msgs.newline() +
                      '  Number of lines analyzed     = {:d}'.format(len(best_final_fit['pixel_fit'])) + msgs.newline() +
                      '  Number of pattern matches    = {:d}'.format(best_patt_dict['nmatch']) + msgs.newline() +
                      '  Patt match cen wavelength    = {:g}A'.format(best_patt_dict['bwv']) + msgs.newline() +
                      '  Patt match dispersion        = {:g}A/pix'.format(best_patt_dict['bdisp']) + msgs.newline() +
                      '  Best patt match wave/disp    = {:g}'.format(best_patt_dict['bwv']/best_patt_dict['bdisp']) + msgs.newline() +
                      '  Final RMS of fit             = {:g}'.format(best_final_fit['rms']) + msgs.newline() +
                      '---------------------------------------------------')
            self._all_patt_dict[str(slit)] = copy.deepcopy(best_patt_dict)
            self._all_final_fit[str(slit)] = copy.deepcopy(best_final_fit)
        return good_fit

    def report_final(self):
        """Print out the final report of the wavelength calibration"""
        for slit in range(self._nslit):
            # Prepare a message for bad wavelength solutions
            badmsg = '---------------------------------------------------' + msgs.newline() +\
                     'Final report for slit {0:d}/{1:d}:'.format(slit, self._nslit-1) + msgs.newline() +\
                     '  Wavelength calibration not performed!'
            if slit not in self._ok_mask:
                msgs.warn(badmsg)
                continue
            if self._all_patt_dict[str(slit)] is None:
                msgs.warn(badmsg)
                continue
            st = str(slit)
            if self._all_patt_dict[st]['sign'] == +1:
                signtxt = 'correlate'
            else:
                signtxt = 'anitcorrelate'
            # Report
            centwave = utils.func_val(self._all_final_fit[st]['fitc'], 0.5,
                                      self._all_final_fit[st]['function'], minx=0.0, maxx=1.0)
            tempwave = utils.func_val(self._all_final_fit[st]['fitc'], 0.5 + 1.0/self._npix,
                                      self._all_final_fit[st]['function'], minx=0.0, maxx=1.0)
            centdisp = abs(centwave-tempwave)
            msgs.info(msgs.newline() +
                      '---------------------------------------------------' + msgs.newline() +
                      'Final report for slit {0:d}/{1:d}:'.format(slit, self._nslit-1) + msgs.newline() +
                      '  Pixels {:s} with wavelength'.format(signtxt) + msgs.newline() +
                      '  Number of weak lines         = {:d}'.format(self._det_weak[str(slit)][0].size) + msgs.newline() +
                      '  Number of strong lines       = {:d}'.format(self._det_stro[str(slit)][0].size) + msgs.newline() +
                      '  Number of lines analyzed     = {:d}'.format(len(self._all_final_fit[st]['pixel_fit'])) + msgs.newline() +
                      '  Central wavelength           = {:g}A'.format(centwave) + msgs.newline() +
                      '  Central dispersion           = {:g}A/pix'.format(centdisp) + msgs.newline() +
                      '  Central wave/disp             = {:g}'.format(centwave/centdisp) + msgs.newline() +
                      '  Final RMS of fit             = {:g}'.format(self._all_final_fit[st]['rms']))
        return


@nb.jit(nopython=True, cache=True)
def results_kdtree_nb(use_tcent, wvdata, res, residx, dindex, lindex, nindx, npix, ordfit=1):
    """ A numba speedup of the results_kdtree function in the General class (see above).
    For all of the acceptable pattern matches, estimate the central wavelength and dispersion,
    and record the index in the linelist and the corresponding indices of the detected lines.

    Parameters
    ----------
    use_tcent : ndarray
      detected lines
    wvdata : ndarray
      the linelist
    res : list
      A flattened list of the results of the ball tree query from the KDTree (this contains all acceptable matches)
      This needs to be a flattened list for numba
    residx : list
      This contains the original indices of the unflattened (i.e. nested) 'res' list
    dindex : ndarray
      Indices of the lines in the detected lines for all patterns
    lindex : ndarray
      Indices of the lines in the linelist for all patterns
    nindx : int
      Number of acceptable pattens
    npix : int
      Number of pixels in the spectral direction
    ordfit : int
      Order of the polynomial used to fit the pixel/wavelength IDs

    Returns
    -------
    dind : ndarray
      Indices of the lines in the detected lines that were used for each acceptable pattern
    lind : linelist index of patterns
      Indices of the lines in the linelist that were used for each corresponding pattern
    wvcent : ndarray
      Central wavelength of each pattern
    wvdisp : ndarray
      Central dispersion of each pattern
    """
    # Assign wavelengths to each pixel
    ncols = len(res)
    wvdisp = np.zeros(ncols, dtype=nb.types.float64)
    wvcent = np.zeros(ncols, dtype=nb.types.float64)
    dind = np.zeros((ncols, nindx), dtype=nb.types.uint64)
    lind = np.zeros((ncols, nindx), dtype=nb.types.uint64)
    Xmat = np.ones((nindx, ordfit+1), dtype=nb.types.float64)
    for x in range(ncols):
        for ii in range(ordfit, -1, -1):
            Xmat[:, ii] = np.power(use_tcent[dindex[residx[x], :]], ordfit-ii)
        coeff = np.linalg.lstsq(Xmat, wvdata[lindex[res[x]]])[0]
        sumv = 0.0
        for ii in range(ordfit, -1, -1):
            wvcent[x] += coeff[ordfit-ii]*((npix/2.0)**ii)
            sumv += coeff[ordfit-ii]*(((npix+1)/2.0)**ii)
        wvdisp[x] = abs(sumv - wvcent[x])
        dind[x, :] = dindex[residx[x], :]
        lind[x, :] = lindex[res[x], :]
    return dind, lind, wvcent, wvdisp

<|MERGE_RESOLUTION|>--- conflicted
+++ resolved
@@ -511,9 +511,6 @@
     return best_dict, final_fit
 
 
-<<<<<<< HEAD
-class General:
-=======
 def reidentify(spec, spec_arxiv_in, wave_soln_arxiv_in, line_list, nreid_min, det_arxiv=None, detections=None, cc_thresh=0.8,cc_local_thresh = 0.8,
                match_toler=2.0, nlocal_cc=11, nonlinear_counts=1e10,sigdetect=5.0,fwhm=4.0,
                debug_xcorr=False, debug_reid=False, debug_peaks = False):
@@ -1288,7 +1285,6 @@
 
 
 class HolyGrail:
->>>>>>> eae5ff88
     """ General algorithm to wavelength calibrate spectroscopic data
 
     Parameters
@@ -1415,11 +1411,7 @@
     def get_results(self):
         return copy.deepcopy(self._all_patt_dict), copy.deepcopy(self._all_final_fit)
 
-<<<<<<< HEAD
     def set_grids(self, ngridw=200, ngridd=2000): #ngridw = 200, ngridd=2000):
-=======
-    def set_grids(self, ngridw = 300, ngridd=3000): #ngridw = 200, ngridd=2000):
->>>>>>> eae5ff88
         # Set the wavelength grid
         if self._binw is None:
             # Ideally, you want binw to roughly sample the A/pix of the spectrograph
