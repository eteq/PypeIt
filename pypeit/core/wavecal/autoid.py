--- conflicted
+++ resolved
@@ -1309,13 +1309,8 @@
 
     """
 
-<<<<<<< HEAD
-    def __init__(self, spec, par=None, ok_mask=None, islinelist=False, outroot=None, debug=False, verbose=False,
-                 binw=None, bind=None, nstore=1, use_unknowns=True):
-=======
     def __init__(self, spec, par = None, ok_mask=None, islinelist=False, outroot=None, debug = False, verbose=False,
                  binw=None, bind=None, nstore=1, use_unknowns=True, nonlinear_counts=None):
->>>>>>> 6eb59646
 
         # Set some default parameters
         self._spec = spec
@@ -1397,7 +1392,7 @@
     def get_results(self):
         return copy.deepcopy(self._all_patt_dict), copy.deepcopy(self._all_final_fit)
 
-    def set_grids(self, ngridw=200, ngridd=2000): #ngridw = 200, ngridd=2000):
+    def set_grids(self, ngridw = 300, ngridd=3000): #ngridw = 200, ngridd=2000):
         # Set the wavelength grid
         if self._binw is None:
             # Ideally, you want binw to roughly sample the A/pix of the spectrograph
