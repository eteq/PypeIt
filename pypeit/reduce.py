
import os
import inspect
import numpy as np

from astropy import stats
from astropy.io import fits
from abc import ABCMeta

from linetools import utils as ltu

from pypeit import specobjs
from pypeit import ginga, msgs, masterframe
from pypeit.core import skysub, extract, pixels, wave

from IPython import embed


class Reduce(object):
    """
    This class will organize and run actions related to
    finding objects, sky subtraction, and extraction for
    a Science or Standard star exposure

    Args:
        sciImg (pypeit.images.scienceimage.ScienceImage):
        spectrograph (pypeit.spectrograph.Spectrograph):
        par (pypeit.par.pyepeitpar.PypeItPar):
        caliBrate (pypeit.calibrations.Calibrations):
           This is only used as a container and it must contain the main products
           of WaveTilts, WaveImage, and EdgeTrace
        det (int, optional):
           Detector indice
        setup (str, optional):
           Used for naming
        maskslits (ndarray, optional):
          Specifies masked out slits
          True = Masked
        objtype (str, optional):
           Specifies object being reduced 'science' 'standard' 'science_coadd2d'
        show (bool, optional):
           Show plots along the way?

    Attributes:
        ivarmodel (np.ndarray):
            Model of inverse variance
        objimage (np.ndarray):
            Model of object
        skyimage (np.ndarray):
            Final model of sky
        initial_sky (np.ndarray):
            Initial sky model after first pass with global_skysub()
        global_sky (np.ndarray):
            Fit to global sky
        skymask (np.ndarray):
            Mask of the sky fit
        outmask (np.ndarray):
            Final output mask
        extractmask (np.ndarray):
            Extraction mask
        sobjs_obj (:class:`pypeit.specobjs.SpecObjs`):
            Only object finding but no extraction
        sobjs (SpecObsj):
            Final extracted object list with trace corrections applied

    """

    __metaclass__ = ABCMeta

    def __init__(self, sciImg, spectrograph, par, caliBrate,
                 ir_redux=False, det=1, std_redux=False, show=False,
                 objtype='science', binning=None, setup=None, maskslits=None):

        # Setup the parameters sets for this object. NOTE: This uses objtype, not frametype!

        # Instantiation attributes for this object
        self.sciImg = sciImg
        self.spectrograph = spectrograph
        self.objtype = objtype
        self.par = par
        #self.extraction_par = self.par['reduce']['extraction']
        #self.wave_par = self.par['calibrations']['wavelengths']
        #self.flex_par = self.par['flexure']
        # Parse
        self.caliBrate = caliBrate
        self.slits = self.caliBrate.slits
        self.tilts = self.caliBrate.tilts_dict['tilts']
        # Now add the slitmask to the mask (i.e. post CR rejection in proc)
        # TODO: We keep creating this image...
        # NOTE: this uses the par defined by EdgeTraceSet; this will
        # use the tweaked traces if they exist
        self.slitmask = self.slits.slit_img()
        self.sciImg.update_mask_slitmask(self.slitmask)
        self.maskslits = self._get_goodslits(maskslits)
        # Load up other input items
        self.ir_redux = ir_redux
        self.std_redux = std_redux
        self.det = det
        self.binning = binning
        self.setup = setup
        self.pypeline = spectrograph.pypeline
        self.reduce_show = show

        self.steps = []

        # Key outputs images for extraction
        self.ivarmodel = None
        self.objimage = None
        self.skyimage = None
        self.initial_sky = None
        self.global_sky = None
        self.skymask = None
        self.outmask = None
        self.extractmask = None
        # SpecObjs object
        self.sobjs_obj = None  # Only object finding but no extraction
        self.sobjs = None  # Final extracted object list with trace corrections applied

    def parse_manual_dict(self, manual_dict, neg=False):
        """
        Parse the manual dict
        This method is here mainly to deal with negative images

        Args:
            manual_dict (dict or None):
            neg (bool, optional):

        Returns:
            None or dict:  None if no matches; dict if there are for manual extraction

        """
        if manual_dict is None:
            return None
        #
        dets = manual_dict['hand_extract_det']
        # Grab the ones we want
        gd_det = dets > 0
        if neg:
            gd_det = np.invert(gd_det)
        # Any?
        if not np.any(gd_det):
            return None
        # Fill
        manual_extract_dict = {}
        for key in manual_dict.keys():
            sgn = 1
            if key == 'hand_extract_det':
                sgn = -1
            manual_extract_dict[key] = sgn*manual_dict[key][gd_det]
        # Return
        return manual_extract_dict

    def extract(self, global_sky, sobjs_obj):
        """
        Main method to extract spectra from the ScienceImage

        Args:
            global_sky (ndarray):
                Sky estimate
            sobjs_obj (:class:`pypeit.specobjs.SpecObjs`):
                List of SpecObj that have been found and traced
        """
        # This holds the objects, pre-extraction
        self.sobjs_obj = sobjs_obj

        if self.par['reduce']['extraction']['skip_optimal']:  # Boxcar only with global sky subtraction
            msgs.info("Skipping optimal extraction")

            # This will hold the extracted objects
            self.sobjs = self.sobjs_obj.copy()
            # Only extract positive objects
            self.sobjs.purge_neg()

            # Quick loop over the objects
            for iobj in range(self.sobjs.nobj):
                sobj = self.sobjs[iobj]
                plate_scale = self.get_platescale(sobj)
                '''
                if self.pypeline == 'Echelle':
                    # Grab the positive object only
                    thisobj = (self.sobjs.ech_orderindx == iord) & (
                            self.sobjs.ech_objid > 0)  # pos indices of objects for this slit
                    sobj = self.sobjs[np.where(thisobj)[0][0]]
                    # Plate scale
                    plate_scale = self.spectrograph.order_platescale(sobj.ECH_ORDER,
                                                                 binning=self.binning)[0]
                else:
                    sobj = self.sobjs[iord]
                    plate_scale = self.spectrograph.detector[self.det - 1]['platescale']
                '''
                # True  = Good, False = Bad for inmask
                thismask = (self.slitmask == iobj)  # pixels for this slit
                inmask = (self.sciImg.mask == 0) & thismask
                # Do it
                extract.extract_boxcar(self.sciImg.image, self.sciImg.ivar,
                                               inmask, self.caliBrate.mswave,
                                               global_sky, self.sciImg.rn2img,
                                               self.par['reduce']['extraction']['boxcar_radius']/plate_scale,
                                               sobj)
            # Fill up extra bits and pieces
            self.objmodel = np.zeros_like(self.sciImg.image)
            self.ivarmodel = np.copy(self.sciImg.ivar)
            self.outmask = self.sciImg.mask
            self.skymodel = global_sky.copy()
        else:  # Local sky subtraction and optimal extraction.
            self.skymodel, self.objmodel, self.ivarmodel, self.outmask, self.sobjs = \
                self.local_skysub_extract(self.caliBrate.mswave, global_sky, self.sobjs_obj,
                                          model_noise=(not self.ir_redux),
                                          show_profile=self.reduce_show,
                                          show=self.reduce_show)
        # Return
        return self.skymodel, self.objmodel, self.ivarmodel, self.outmask, self.sobjs

    def get_platescale(self, sobj):
        """
        Return the platescale for the current detector/echelle order

        Over-loaded by the children

        Args:
            sobj (:class:`pypeit.specobj.SpecObj`):

        Returns:
            float:

        """
        pass

    def run(self, basename=None, ra=None, dec=None, obstime=None,
            std_trace=None, manual_extract_dict=None, show_peaks=False):
        """
        Primary code flow for PypeIt reductions

        Args:
            basename (str, optional):
                Required if flexure correction is to be applied
            ra (str, optional):
                Required if helio-centric correction is to be applied
            dec (str, optional):
                Required if helio-centric correction is to be applied
            obstime (:obj:`astropy.time.Time`, optional):
                Required if helio-centric correction is to be applied
            std_trace (np.ndarray, optional):
                Trace of the standard star
            manual_extract_dict (dict, optional):
            show_peaks (bool, optional):
                Show peaks in find_objects methods

        Returns:
            tuple: skymodel (ndarray), objmodel (ndarray), ivarmodel (ndarray),
               outmask (ndarray), sobjs (SpecObjs).  See main doc string for description

        """
        # First pass object finding
        self.sobjs_obj, self.nobj, skymask_init = \
            self.find_objects(self.sciImg.image, std_trace=std_trace,
                              show_peaks=show_peaks,
                              show=self.reduce_show & (not self.std_redux),
                              manual_extract_dict=manual_extract_dict)

        # Global sky subtract
        self.initial_sky = \
            self.global_skysub(skymask=skymask_init).copy()

        # Second pass object finding on sky-subtracted image
        if (not self.std_redux) and (not self.par['reduce']['findobj']['skip_second_find']):
            self.sobjs_obj, self.nobj, self.skymask = \
                self.find_objects(self.sciImg.image - self.initial_sky,
                                  std_trace=std_trace, show=self.reduce_show,
                                  show_peaks=show_peaks,
                                  manual_extract_dict=manual_extract_dict)
        else:
            msgs.info("Skipping 2nd run of finding objects")

        # Do we have any positive objects to proceed with?
        if self.nobj > 0:
            # Global sky subtraction second pass. Uses skymask from object finding
            if (self.std_redux or self.par['reduce']['extraction']['skip_optimal'] or
                    self.par['reduce']['findobj']['skip_second_find']):
                self.global_sky = self.initial_sky.copy()
            else:
                self.global_sky = self.global_skysub(skymask=self.skymask,
                                                     show=self.reduce_show)
            # Extract + Return
            self.skymodel, self.objmodel, self.ivarmodel, self.outmask, self.sobjs = self.extract(self.global_sky,
                                                                                                  self.sobjs_obj)
        else:  # No objects, pass back what we have
            self.skymodel = self.initial_sky
            self.objmodel = np.zeros_like(self.sciImg.image)
            # Set to sciivar. Could create a model but what is the point?
            self.ivarmodel = np.copy(self.sciImg.ivar)
            # Set to the initial mask in case no objects were found
            self.outmask = self.sciImg.mask
            # empty specobjs object from object finding
            self.sobjs = self.sobjs_obj

        # Purge out the negative objects if this was a near-IR reduction.
        if self.ir_redux:
            self.sobjs.purge_neg()

        # Finish up
        if self.sobjs.nobj == 0:
            msgs.warn('No objects to extract!')
        else:
            # TODO -- Should we move these to redux.run()?
            # Flexure correction if this is not a standard star
            if not self.std_redux:
                self.flexure_correct(self.sobjs, basename)
            # Heliocentric
            radec = ltu.radec_to_coord((ra, dec))
            self.helio_correct(self.sobjs, radec, obstime)

        # Return
        return self.skymodel, self.objmodel, self.ivarmodel, self.outmask, self.sobjs

    def find_objects(self, image, std_trace=None,
                     show_peaks=False, show_fits=False,
                     show_trace=False, show=False, manual_extract_dict=None,
                     debug=False):
        """
        Single pass at finding objects in the input image

        If self.ir_redux is True, do a search for negative objects too

        Args:
            image (np.ndarray):
                Input image
            std_trace (ndarray, optional):
            show_peaks (bool, optional):
            show_fits (bool, optional):
            show_trace (bool, optional):
            show (bool, optional):
            manual_extract_dict (dict, optional):
            debug (bool, optional):

        Returns:
            specobjs (:class:`pypeit.specobjs.SpecObjs`), int, np.ndarray:
               Objects found,  number of objects found, skymask

        """

        # Positive image
        parse_manual = self.parse_manual_dict(manual_extract_dict, neg=False)
        sobjs_obj_single, nobj_single, skymask_pos = \
            self.find_objects_pypeline(image,
                                       std_trace=std_trace,
                                       show_peaks=show_peaks, show_fits=show_fits,
                                       show_trace=show_trace,
                                       manual_extract_dict=parse_manual, debug=debug)

        # For nobj we take only the positive objects
        if self.ir_redux:
            msgs.info("Finding objects in the negative image")
            # Parses
            parse_manual = self.parse_manual_dict(manual_extract_dict, neg=True)
            sobjs_obj_single_neg, nobj_single_neg, skymask_neg = \
                self.find_objects_pypeline(-image, std_trace=std_trace,
                                           show_peaks=show_peaks, show_fits=show_fits,
                                           show_trace=show_trace,
                                           manual_extract_dict=parse_manual,
                                           debug=debug)
            # Mask
            skymask = skymask_pos & skymask_neg
            # Add (if there are any)
            sobjs_obj_single.append_neg(sobjs_obj_single_neg)
        else:
            skymask = skymask_pos

        if show:
            self.show('image', image=image*(self.sciImg.mask == 0), chname='objfind',sobjs=sobjs_obj_single, slits=True)

        # For nobj we take only the positive objects
        return sobjs_obj_single, nobj_single, skymask

    def find_objects_pypeline(self, image, std_trace=None,
                              show_peaks=False, show_fits=False, show_trace=False,
                              show=False, debug=False,
                              manual_extract_dict=None):

        """
         Dummy method for object finding. Overloaded by class specific object finding.

         Returns:

         """
        return None, None, None

    def global_skysub(self, skymask=None, update_crmask=True, trim_edg=(3,3),
                      show_fit=False, show=False, show_objs=False):
        """
        Perform global sky subtraction, slit by slit

        Wrapper to skysub.global_skysub

        Args:
            skymask (np.ndarray):
            update_crmask (bool, optional):
            show_fit (bool, optional):
            show (bool, optional):
            show_objs (bool, optional):

        Returns:
            numpy.ndarray: image of the the global sky model

        """
        # Prep
        self.global_sky = np.zeros_like(self.sciImg.image)
        # Parameters for a standard star
        if self.std_redux:
            sigrej = 7.0
            update_crmask = False
            if not self.par['reduce']['skysub']['global_sky_std']:
                msgs.info('Skipping global sky-subtraction for standard star.')
                return self.global_sky
        else:
            sigrej = 3.0

        #self.maskslits = self.maskslits if maskslits is None else maskslits
        gdslits = np.where(np.invert(self.maskslits))[0]

        # Mask objects using the skymask? If skymask has been set by objfinding, and masking is requested, then do so
        skymask_now = skymask if (skymask is not None) else np.ones_like(self.sciImg.image, dtype=bool)

        # Select the edges to use: Selects the edges tweaked by the
        # illumination profile if they're present; otherwise, it
        # selects the original edges from EdgeTraceSet. To always
        # select the latter, use the method with `original=True`.
        left, right = self.slits.select_edges()

        # Loop on slits
        for slit in gdslits:
            msgs.info("Global sky subtraction for slit: {:d}".format(slit))
            thismask = (self.slitmask == slit)
            inmask = (self.sciImg.mask == 0) & thismask & skymask_now
            # Find sky
            self.global_sky[thismask] \
                    = skysub.global_skysub(self.sciImg.image, self.sciImg.ivar, self.tilts,
                                           thismask, left[:,slit], right[:,slit], inmask=inmask,
<<<<<<< HEAD
                                           sigrej=sigrej,
=======
                                           sigrej=sigrej, trim_edg=trim_edg,
>>>>>>> b2ba6b9e
                                           bsp=self.par['reduce']['skysub']['bspline_spacing'],
                                           no_poly=self.par['reduce']['skysub']['no_poly'],
                                           pos_mask=(not self.ir_redux), show_fit=show_fit)
            # Mask if something went wrong
            if np.sum(self.global_sky[thismask]) == 0.:
                self.maskslits[slit] = True

        if update_crmask:
            self.sciImg.update_mask_cr(subtract_img=self.global_sky)

        # Step
        self.steps.append(inspect.stack()[0][3])

        if show:
            sobjs_show = None if show_objs else self.sobjs_obj
            # Global skysub is the first step in a new extraction so clear the channels here
            self.show('global', slits=True, sobjs=sobjs_show, clear=False)

        # Return
        return self.global_sky

    def local_skysub_extract(self, waveimg, global_sky, sobjs,
                             model_noise=True, spat_pix=None,
                             show_profile=False, show_resids=False, show=False):
        """
        Dummy method for locak skysubtraction and extraction.

        Overloaded by class specific skysub and extraction.

        Returns:

        """

        return None, None, None, None, None

    def flexure_correct(self, sobjs, basename):
        """ Correct for flexure

        Spectra are modified in place (wavelengths are shifted)

        Wrapper to wave.flexure_obj()

        Args:
            sobjs (:class:`pypeit.specobjs.SpecObjs`):
            basename (str):

        """

        if self.par['flexure']['method'] != 'skip':
            flex_list = wave.flexure_obj(sobjs, self.maskslits, self.par['flexure']['method'],
                                         self.par['flexure']['spectrum'],
                                         mxshft=self.par['flexure']['maxshift'])
            # QA
            wave.flexure_qa(sobjs, self.maskslits, basename, self.det, flex_list,out_dir=self.par['rdx']['redux_path'])
        else:
            msgs.info('Skipping flexure correction.')

    def helio_correct(self, sobjs, radec, obstime):
        """ Perform a heliocentric correction

        Wrapper to wave.geomotion_correct()

        Input objects are modified in place

        Args:
            sobjs (:class:`pypeit.specobjs.SpecObjs`):
            radec (astropy.coordiantes.SkyCoord):
            obstime (:obj:`astropy.time.Time`):

        """
        # Helio, correct Earth's motion
        if (self.par['calibrations']['wavelengths']['frame'] in ['heliocentric', 'barycentric']) \
                and (self.par['calibrations']['wavelengths']['reference'] != 'pixel'):
            # TODO change this keyword to refframe instead of frame
            msgs.info("Performing a {0} correction".format(self.par['calibrations']['wavelengths']['frame']))
            vel, vel_corr = wave.geomotion_correct(sobjs, radec, obstime, self.maskslits,
                                                   self.spectrograph.telescope['longitude'],
                                                   self.spectrograph.telescope['latitude'],
                                                   self.spectrograph.telescope['elevation'],
                                                   self.par['calibrations']['wavelengths']['frame'])
        else:
            msgs.info('A wavelength reference-frame correction will not be performed.')
            vel_corr = None

        return

    def _get_goodslits(self, maskslits):
        """
        Return the slits to be reduce by going through the maskslits
        logic below. If the input maskslits is None it uses previously
        assigned maskslits

        Args:
            maskslits (np.ndarray or None):

        Returns:
            np.ndarray: slit numbers to be reduced
        """

        # Identify the slits that we want to consider.
        if maskslits is not None:
            # If maskslits was passed in use it, and update self
            self.maskslits = maskslits
            return self.maskslits
        else:
            try:
                return self.maskslits
            except AttributeError:
                # If maskslits was not passed, and it does not exist in self, reduce all slits
                self.maskslits = np.zeros(self.slits.nslits, dtype=bool)
                return self.maskslits

    def show(self, attr, image=None, showmask=False, sobjs=None,
             chname=None, slits=False,clear=False):
        """
        Show one of the internal images

        .. todo::
            Should probably put some of these in ProcessImages

        Parameters
        ----------
        attr : str
          global -- Sky model (global)
          sci -- Processed science image
          rawvar -- Raw variance image
          modelvar -- Model variance image
          crmasked -- Science image with CRs set to 0
          skysub -- Science image with global sky subtracted
          image -- Input image
        display : str, optional
        image : ndarray, optional
          User supplied image to display

        Returns
        -------

        """

        if showmask:
            mask_in = self.sciImg.mask
            bitmask_in = self.sciImg.bitmask
        else:
            mask_in = None
            bitmask_in = None

        if attr == 'global':
            # global sky subtraction
            if self.sciImg.image is not None and self.global_sky is not None and self.sciImg.mask is not None:
                # sky subtracted image
                image = (self.sciImg.image - self.global_sky)*(self.sciImg.mask == 0)
                mean, med, sigma = stats.sigma_clipped_stats(image[self.sciImg.mask == 0], sigma_lower=5.0,
                                                       sigma_upper=5.0)
                cut_min = mean - 1.0 * sigma
                cut_max = mean + 4.0 * sigma
                ch_name = chname if chname is not None else 'global_sky_{}'.format(self.det)
                viewer, ch = ginga.show_image(image, chname=ch_name, bitmask=bitmask_in,
                                              mask=mask_in, clear=clear, wcs_match=True)
                                              #, cuts=(cut_min, cut_max))
        elif attr == 'local':
            # local sky subtraction
            if self.sciImg.image is not None and self.skymodel is not None and self.sciImg.mask is not None:
                # sky subtracted image
                image = (self.sciImg.image - self.skymodel)*(self.sciImg.mask == 0)
                mean, med, sigma = stats.sigma_clipped_stats(image[self.sciImg.mask == 0], sigma_lower=5.0,
                                                       sigma_upper=5.0)
                cut_min = mean - 1.0 * sigma
                cut_max = mean + 4.0 * sigma
                ch_name = chname if chname is not None else 'local_sky_{}'.format(self.det)
                viewer, ch = ginga.show_image(image, chname=ch_name, bitmask=bitmask_in,
                                              mask=mask_in, clear=clear, wcs_match=True)
                                              #, cuts=(cut_min, cut_max))
        elif attr == 'sky_resid':
            # sky residual map with object included
            if self.sciImg.image is not None and self.skymodel is not None \
                    and self.objmodel is not None and self.ivarmodel is not None \
                    and self.sciImg.mask is not None:
                image = (self.sciImg.image - self.skymodel) * np.sqrt(self.ivarmodel)
                image *= (self.sciImg.mask == 0)
                ch_name = chname if chname is not None else 'sky_resid_{}'.format(self.det)
                viewer, ch = ginga.show_image(image, chname=ch_name, cuts=(-5.0, 5.0),
                                              bitmask=bitmask_in, mask=mask_in, clear=clear,
                                              wcs_match=True)
        elif attr == 'resid':
            # full residual map with object model subtractede
            if self.sciImg.image is not None and self.skymodel is not None \
                    and self.objmodel is not None and self.ivarmodel is not None \
                    and self.sciImg.mask is not None:
                # full model residual map
                image = (self.sciImg.image - self.skymodel - self.objmodel) * np.sqrt(self.ivarmodel)
                image *= (self.sciImg.mask == 0)
                ch_name = chname if chname is not None else 'resid_{}'.format(self.det)
                viewer, ch = ginga.show_image(image, chname=ch_name, cuts=(-5.0, 5.0),
                                              bitmask=bitmask_in, mask=mask_in, clear=clear,
                                              wcs_match=True)
        elif attr == 'image':
            ch_name = chname if chname is not None else 'image'
            viewer, ch = ginga.show_image(image, chname=ch_name, clear=clear, wcs_match=True)
        else:
            msgs.warn("Not an option for show")

        if sobjs is not None:
            for spec in sobjs:
                color = 'magenta' if spec.hand_extract_flag else 'orange'
                ginga.show_trace(viewer, ch, spec.TRACE_SPAT, spec.name, color=color)

        if slits:
            if self.slits is not None:
                # TODO: IDs are always set by the original edge traces
                # produced by EdgeTraceSet, not the tweaked ones
                # produced by FlatField. Is that the desired behavior?
                left, right = self.slits.select_edges()
                ginga.show_slits(viewer, ch, left, right, self.slits.id)

    def __repr__(self):
        txt = '<{:s}: nimg={:d}'.format(self.__class__.__name__,
                                        self.nsci)
        if len(self.steps) > 0:
            txt+= ' steps: ['
            for step in self.steps:
                txt += '{:s}, '.format(step)
            txt = txt[:-2]+']'  # Trim the trailing comma
        txt += '>'
        return txt


class MultiSlitReduce(Reduce):
    """
    Child of Reduce for Multislit and Longslit reductions

    See parent doc string for Args and Attributes

    """
    def __init__(self, sciImg, spectrograph, par, caliBrate, **kwargs):
        super(MultiSlitReduce, self).__init__(sciImg, spectrograph, par, caliBrate, **kwargs)

    def get_platescale(self, dummy):
        """
        Return the platescale for multislit.
        The input argument is ignored

        Args:
            dummy (:class:`pypeit.specobj.SpecObj`):
                ignored

        Returns:
            float:

        """
        plate_scale = self.spectrograph.detector[self.det - 1]['platescale']
        return plate_scale

    def find_objects_pypeline(self, image, std_trace=None,
                              manual_extract_dict=None,
                              show_peaks=False, show_fits=False, show_trace=False,
                              show=False, debug=False):
        """
        Pipeline specific find objects routine

        Args:
            image (np.ndarray):
            std_trace (np.ndarray, optional):
            manual_extract_dict (dict, optional):
            show_peaks (bool, optional):
              Generate QA showing peaks identified by object finding
            show_fits (bool, optional):
              Generate QA  showing fits to traces
            show_trace (bool, optional):
              Generate QA  showing traces identified. Requires an open ginga RC modules window
            show (bool, optional):
            debug (bool, optional):

        Returns:
            tuple:
                specobjs : Specobjs object
                    Container holding Specobj objects
                nobj (int):
                    Number of objects identified
                skymask : ndarray
                    Boolean image indicating which pixels are useful for global sky subtraction

        """
        gdslits = np.where(np.invert(self.maskslits))[0]

        # create the ouptut image for skymask
        skymask = np.zeros_like(image, dtype=bool)
        # Instantiate the specobjs container
        sobjs = specobjs.SpecObjs()

        # Select the edges to use: Selects the edges tweaked by the
        # illumination profile if they're present; otherwise, it
        # selects the original edges from EdgeTraceSet. To always
        # select the latter, use the method with `original=True`.
        left, right = self.slits.select_edges()

        # Loop on slits
        for slit in gdslits:
            qa_title ="Finding objects on slit # {:d}".format(slit)
            msgs.info(qa_title)
            thismask = (self.slitmask == slit)
            inmask = (self.sciImg.mask == 0) & thismask
            # Find objects
            specobj_dict = {'setup': self.setup, 'slitid': slit, #'orderindx': 999,
                            'det': self.det, 'objtype': self.objtype, 'pypeline': self.pypeline}

            # TODO we need to add QA paths and QA hooks. QA should be
            # done through objfind where all the relevant information
            # is. This will be a png file(s) per slit.

            sobjs_slit, skymask[thismask] = \
                extract.objfind(image, thismask, left[:,slit], right[:,slit], inmask=inmask,
                                ir_redux=self.ir_redux,
                                ncoeff=self.par['reduce']['findobj']['trace_npoly'],
                                std_trace=std_trace,
                                sig_thresh=self.par['reduce']['findobj']['sig_thresh'],
                                hand_extract_dict=manual_extract_dict,
                                specobj_dict=specobj_dict, show_peaks=show_peaks,
                                show_fits=show_fits, show_trace=show_trace,
                                trim_edg=self.par['reduce']['findobj']['find_trim_edge'],
                                cont_fit=self.par['reduce']['findobj']['find_cont_fit'],
                                npoly_cont=self.par['reduce']['findobj']['find_npoly_cont'],
                                fwhm=self.par['reduce']['findobj']['find_fwhm'],
                                maxdev=self.par['reduce']['findobj']['find_maxdev'],
                                qa_title=qa_title, nperslit=self.par['reduce']['findobj']['maxnumber'],
                                debug_all=debug)
            sobjs.add_sobj(sobjs_slit)

        # Steps
        self.steps.append(inspect.stack()[0][3])
        if show:
            self.show('image', image=image*(self.sciImg.mask == 0), chname = 'objfind',
                      sobjs=sobjs, slits=True)

        # Return
        return sobjs, len(sobjs), skymask


    # JFH TODO Should we reduce the number of iterations for standards or near-IR redux where the noise model is not
    # being updated?
    def local_skysub_extract(self, waveimg, global_sky, sobjs,
                             spat_pix=None, model_noise=True,
                             show_resids=False,
                             show_profile=False, show=False):
        """
        Perform local sky subtraction, profile fitting, and optimal extraction slit by slit

        Wrapper to skysub.local_skysub_extract

        Args:
            waveimg (np.ndarray):
            global_sky (np.ndarray):
            sobjs (:class:`pypeit.specobjs.SpecObjs`):
            spat_pix (np.ndarray, optional):
            model_noise (bool, optional):
            show_resids (bool, optional):
            show_profile (bool, optional):
            show (bool, optional):

        Returns:
            tuple: skymodel (np.ndarray), objmodel (np.ndarray), ivarmodel (np.ndarray), outmask (np.ndarray), sobjs

        """
        self.waveimg = waveimg
        self.global_sky = global_sky

        # get the good slits and assign self.maskslits
        gdslits = np.where(np.invert(self.maskslits))[0]

        # Select the edges to use: Selects the edges tweaked by the
        # illumination profile if they're present; otherwise, it
        # selects the original edges from EdgeTraceSet. To always
        # select the latter, use the method with `original=True`.
        left, right = self.slits.select_edges()

        # Allocate the images that are needed
        # Initialize to mask in case no objects were found
        self.outmask = np.copy(self.sciImg.mask)
        # Initialize to input mask in case no objects were found
        self.extractmask = (self.sciImg.mask == 0)
        # Initialize to zero in case no objects were found
        self.objmodel = np.zeros_like(self.sciImg.image)
        # Set initially to global sky in case no objects were found
        self.skymodel  = np.copy(self.global_sky)
        # Set initially to sciivar in case no obects were found.
        self.ivarmodel = np.copy(self.sciImg.ivar)

        # Could actually create a model anyway here, but probably
        # overkill since nothing is extracted
        self.sobjs = sobjs.copy()  # WHY DO WE CREATE A COPY HERE?
        # Loop on slits
        for slit in gdslits:
            msgs.info("Local sky subtraction and extraction for slit: {:d}".format(slit))
            thisobj = (self.sobjs.SLITID == slit) # indices of objects for this slit
            if np.any(thisobj):
                thismask = (self.slitmask == slit) # pixels for this slit
                # True  = Good, False = Bad for inmask
                inmask = (self.sciImg.mask == 0) & thismask
                # Local sky subtraction and extraction
                self.skymodel[thismask], self.objmodel[thismask], self.ivarmodel[thismask], \
                    self.extractmask[thismask] = skysub.local_skysub_extract(
                    self.sciImg.image, self.sciImg.ivar, self.tilts, self.waveimg, self.global_sky, self.sciImg.rn2img,
                    thismask, left[:,slit], right[:, slit],
                    self.sobjs[thisobj], spat_pix=spat_pix,
                    model_full_slit=self.par['reduce']['extraction']['model_full_slit'],
                    box_rad=self.par['reduce']['extraction']['boxcar_radius']/self.get_platescale(0), #self.spectrograph.detector[self.det-1]['platescale'],
                    sigrej=self.par['reduce']['skysub']['sky_sigrej'],
                    model_noise=model_noise, std=self.std_redux,
                    bsp=self.par['reduce']['skysub']['bspline_spacing'],
                    sn_gauss=self.par['reduce']['extraction']['sn_gauss'],
                    inmask=inmask, show_profile=show_profile)

        # Set the bit for pixels which were masked by the extraction.
        # For extractmask, True = Good, False = Bad
        iextract = (self.sciImg.mask == 0) & (self.extractmask == False)
        self.outmask[iextract] = self.sciImg.bitmask.turn_on(self.outmask[iextract], 'EXTRACT')

        # Step
        self.steps.append(inspect.stack()[0][3])

        if show:
            self.show('local', sobjs = self.sobjs, slits= True)
            self.show('resid', sobjs = self.sobjs, slits= True)

        # Return
        return self.skymodel, self.objmodel, self.ivarmodel, self.outmask, self.sobjs


class EchelleReduce(Reduce):
    """
    Child of Reduce for Echelle reductions

    See parent doc string for Args and Attributes

    """
    def __init__(self, sciImg, spectrograph, par, caliBrate, **kwargs):
        super(EchelleReduce, self).__init__(sciImg, spectrograph, par, caliBrate, **kwargs)

        # JFH For 2d coadds the orders are no longer located at the standard locations
        self.order_vec = spectrograph.orders if 'coadd2d' in self.objtype \
                            else self.spectrograph.order_vec(self.slits.spatial_coordinates())

    def get_platescale(self, sobj):
        """
        Return the plate scale for the given current echelle order
        based on the order index

        Args:
            sobj (:class:`pypeit.specobj.SpecObj`):

        Returns:
            float:

        """
        return self.spectrograph.order_platescale(sobj.ECH_ORDER, binning=self.binning)[0]

    def get_positive_sobj(self, specobjs, iord):
        """
        Return the current object from self.sobjs_obj

        Args:
            iord (int):
                Echelle order index

        Returns:
            :class:`pypeit.specobj.SpecObj`:

        """
        # pos indices of objects for this slit
        thisobj = (self.sobjs_obj.ech_orderindx == iord) & (self.sobjs_obj.ech_objid > 0)
        return self.sobjs_obj[np.where(thisobj)[0][0]]

    def find_objects_pypeline(self, image, std_trace=None,
                              show=False, show_peaks=False, show_fits=False,
                              show_trace=False, debug=False,
                              manual_extract_dict=None):
        """
         Pipeline specific find objects routine

         Args:
             image (np.ndarray):
             std_trace (np.ndarray, optional):
             manual_extract_dict (dict, optional):
             show_peaks (bool, optional):
               Generate QA showing peaks identified by object finding
             show_fits (bool, optional):
               Generate QA  showing fits to traces
             show_trace (bool, optional):
               Generate QA  showing traces identified. Requires an open ginga RC modules window
             show (bool, optional):
             debug (bool, optional):

         Returns:
             tuple:
                 specobjs : Specobjs object
                     Container holding Specobj objects
                 nobj (int):
                     Number of objects identified
                 skymask : ndarray
                     Boolean image indicating which pixels are useful for global sky subtraction

        """
        # create the ouptut image for skymask
        skymask = np.zeros_like(image, dtype=bool)

        # TODO: Figure out where to do this properly
        spec_min = np.zeros(self.tslits_dict['nslits'], dtype=int) \
                        if self.tslits_dict['spec_min'] is None else self.tslits_dict['spec_min']
        spec_max = np.full(self.tslits_dict['nslits'], self.tslits_dict['nspec']-1, dtype=int) \
                        if self.tslits_dict['spec_max'] is None else self.tslits_dict['spec_max']

        plate_scale = self.spectrograph.order_platescale(self.order_vec, binning=self.binning)
        inmask = self.sciImg.mask == 0
        # Find objects
        specobj_dict = {'setup': self.setup, 'slitid': 999, #'orderindx': 999,
                        'det': self.det, 'objtype': self.objtype, 'pypeline': self.pypeline}

        # Select the edges to use: Selects the edges tweaked by the
        # illumination profile if they're present; otherwise, it
        # selects the original edges from EdgeTraceSet. To always
        # select the latter, use the method with `original=True`.
        left, right = self.slits.select_edges()

        # TODO This is a bad idea -- we want to find everything for standards
        #sig_thresh = 30.0 if std else self.redux_par['sig_thresh']
        sobjs_ech, skymask[self.slitmask > -1] = extract.ech_objfind(
            image, self.sciImg.ivar, self.slitmask, left, right, self.order_vec, self.maskslits,
            spec_min_max=np.vstack((self.slits.specmin, self.slits.specmax)),
            inmask=inmask, ir_redux=self.ir_redux, ncoeff=self.par['reduce']['findobj']['trace_npoly'],
            hand_extract_dict=manual_extract_dict, plate_scale=plate_scale,
            std_trace=std_trace,
            specobj_dict=specobj_dict,sig_thresh=self.par['reduce']['findobj']['sig_thresh'],
            show_peaks=show_peaks, show_fits=show_fits,
            trim_edg=self.par['reduce']['findobj']['find_trim_edge'],
            cont_fit=self.par['reduce']['findobj']['find_cont_fit'],
            npoly_cont=self.par['reduce']['findobj']['find_npoly_cont'],
            fwhm=self.par['reduce']['findobj']['find_fwhm'],
            maxdev=self.par['reduce']['findobj']['find_maxdev'],
            max_snr=self.par['reduce']['findobj']['ech_find_max_snr'],
            min_snr=self.par['reduce']['findobj']['ech_find_min_snr'],
            nabove_min_snr=self.par['reduce']['findobj']['ech_find_nabove_min_snr'],
            show_trace=show_trace, debug=debug)

        # Steps
        self.steps.append(inspect.stack()[0][3])
        if show:
            self.show('image', image=image*(self.sciImg.mask == 0), chname='ech_objfind',sobjs=sobjs_ech, slits=False)

        return sobjs_ech, len(sobjs_ech), skymask


    # JFH TODO Should we reduce the number of iterations for standards or near-IR redux where the noise model is not
    # being updated?
    def local_skysub_extract(self, waveimg, global_sky, sobjs,
                             spat_pix=None, model_noise=True, min_snr=2.0, fit_fwhm=False,
                             show_profile=False, show_resids=False, show_fwhm=False, show=False):
        """
        Perform local sky subtraction, profile fitting, and optimal extraction slit by slit

        Wrapper to skysub.local_skysub_extract

        Args:
            waveimg (np.ndarray):
            global_sky (np.ndarray):
            sobjs (:class:`pypeit.specobjs.SpecObjs`):
            spat_pix (np.ndarray, optional):
            model_noise (bool, optional):
            show_resids (bool, optional):
            show_profile (bool, optional):
            show (bool, optional):

        Returns:
            tuple: skymodel (np.ndarray), objmodel (np.ndarray), ivarmodel (np.ndarray), outmask (np.ndarray), sobjs

        """
        self.waveimg = waveimg
        self.global_sky = global_sky

        # TODO: Is this already available from the __init__ or could it have been overwritten?
        self.slitmask = self.slits.slit_img()
<<<<<<< HEAD

        # Select the edges to use: Selects the edges tweaked by the
        # illumination profile if they're present; otherwise, it
        # selects the original edges from EdgeTraceSet. To always
        # select the latter, use the method with `original=True`.
        left, right = self.slits.select_edges()

=======

        # Select the edges to use: Selects the edges tweaked by the
        # illumination profile if they're present; otherwise, it
        # selects the original edges from EdgeTraceSet. To always
        # select the latter, use the method with `original=True`.
        left, right = self.slits.select_edges()

>>>>>>> b2ba6b9e
        # Pulled out some parameters to make the method all easier to read
        bsp = self.par['reduce']['skysub']['bspline_spacing']
        plate_scale = self.spectrograph.order_platescale(self.order_vec, binning=self.binning)
        box_rad_order = self.par['reduce']['extraction']['boxcar_radius']/plate_scale
        sigrej = self.par['reduce']['skysub']['sky_sigrej']
        sn_gauss = self.par['reduce']['extraction']['sn_gauss']
        model_full_slit = self.par['reduce']['extraction']['model_full_slit']

        self.skymodel, self.objmodel, self.ivarmodel, self.outmask, self.sobjs \
                = skysub.ech_local_skysub_extract(self.sciImg.image, self.sciImg.ivar,
                                                  self.sciImg.mask, self.tilts, self.waveimg,
                                                  self.global_sky, self.sciImg.rn2img,
                                                  self.slits.nslits, left, right, self.slitmask,
                                                  sobjs, self.order_vec, spat_pix=spat_pix,
                                                  std=self.std_redux, fit_fwhm=fit_fwhm,
                                                  min_snr=min_snr, bsp=bsp,
                                                  box_rad_order=box_rad_order, sigrej=sigrej,
                                                  sn_gauss=sn_gauss,
                                                  model_full_slit=model_full_slit,
                                                  model_noise=model_noise,
                                                  show_profile=show_profile,
                                                  show_resids=show_resids, show_fwhm=show_fwhm)

        # Step
        self.steps.append(inspect.stack()[0][3])

        if show:
            self.show('local', sobjs = self.sobjs, slits= True, chname='ech_local')
            self.show('resid', sobjs = self.sobjs, slits= True, chname='ech_resid')

        return self.skymodel, self.objmodel, self.ivarmodel, self.outmask, self.sobjs


class IFUReduce(Reduce):
    """
    Child of Reduce for IFU reductions

    See parent doc string for Args and Attributes

    """

    def __init__(self, sciImg, spectrograph, par, caliBrate, **kwargs):
        super(IFUReduce, self).__init__(sciImg, spectrograph, par, caliBrate, **kwargs)

        # Make sure the full slit is used
        self.slitmask = self.slits.slit_img(original=True)

    def get_platescale(self, dummy):
        """
        Return the platescale for IFU.
        The input argument is ignored

        Args:
            dummy (:class:`pypeit.specobj.SpecObj`):
                ignored

        Returns:
            float:

        """
        plate_scale = self.spectrograph.detector[self.det - 1]['platescale']
        return plate_scale

    def resample_cube(self):
        pass

    def load_skyregions(self):
        skymask_init = None
        if self.par['reduce']['skysub']['load_mask']:
            # Check if a master Sky Regions file exists for this science frame
            file_base = os.path.basename(self.sciImg.files[0])
            prefix = os.path.splitext(file_base)
            if prefix[1] == ".gz":
                sciName = os.path.splitext(prefix[0])[0]
            else:
                sciName = prefix[0]

            # Setup the master frame name
            master_dir = self.caliBrate.master_dir
            master_key = list(self.caliBrate.calib_dict)[0] + "_" + sciName
            mstr_skyreg = masterframe.MasterFrame("SkyRegions", file_format='fits.gz', master_dir=master_dir,
                                                  master_key=master_key)
            regfile = mstr_skyreg.master_file_path
            # Check if a file exists
            if os.path.exists(regfile):
                msgs.info("Loading SkyRegions file for: {0:s} --".format(sciName) + msgs.newline() + regfile)
                skymask_init = fits.getdata(regfile).astype(np.bool)
            else:
                msgs.warn("SkyRegions file not found:" + msgs.newline() + regfile)
        return skymask_init

    def run(self, basename=None, ra=None, dec=None, obstime=None,
            std_trace=None, manual_extract_dict=None, show_peaks=False):
        """
        Primary code flow for PypeIt reductions

        Args:
            basename (str, optional):
                Required if flexure correction is to be applied
            ra (str, optional):
                Required if helio-centric correction is to be applied
            dec (str, optional):
                Required if helio-centric correction is to be applied
            obstime (:obj:`astropy.time.Time`, optional):
                Required if helio-centric correction is to be applied
            std_trace (np.ndarray, optional):
                Trace of the standard star
            manual_extract_dict (dict, optional):
            show_peaks (bool, optional):
                Show peaks in find_objects methods

        Returns:
            tuple: skymodel (ndarray), objmodel (ndarray), ivarmodel (ndarray),
               outmask (ndarray), sobjs (SpecObjs).  See main doc string for description

        """
        # Check if the user has a pre-defined sky regions file
        skymask_init = self.load_skyregions()

        # Global sky subtract
        self.global_sky = self.global_skysub(skymask=skymask_init, trim_edg=(0, 0), show_fit=False).copy()

        from pypeit.io import write_to_fits
        write_to_fits(self.sciImg.image, "science.fits", overwrite=True)
        write_to_fits(self.global_sky, "initial_sky.fits", overwrite=True)
        write_to_fits(self.sciImg.image-self.global_sky, "skysub_science.fits", overwrite=True)
        msgs.error("SUCCESSFUL -- UP TO HERE!")

        # Resample data onto desired grid
        # TODO :: still need to implement this step...

        # TODO -- Should we move these to redux.run()?
        # Heliocentric
        radec = ltu.radec_to_coord((ra, dec))
        self.helio_correct(self.sobjs, radec, obstime)

        # Return
        return self.skymodel, self.objmodel, self.ivarmodel, self.outmask, self.sobjs

# TODO make this a get_instance() factory method as was done for the CoAdd1D and CoAdd2D
def instantiate_me(sciImg, spectrograph, par, caliBrate, **kwargs):
    """
    Instantiate the Reduce subclass appropriate for the provided
    spectrograph.

    The class must be subclassed from Reduce.  See :class:`Reduce` for
    the description of the valid keyword arguments.

    Args:
        sciImg (pypeit.images.scienceimage.ScienceImage):
        spectrograph (:class:`pypeit.spectrographs.spectrograph.Spectrograph`):
        par (pypeit.par.pyepeitpar.PypeItPar):
        caliBrate (pypeit.calibrations.Calibrations):
        **kwargs
            Passed to Parent init

    Returns:
        :class:`pypeit.reduce.Reduce`:
    """
    indx = [c.__name__ == spectrograph.pypeline+'Reduce' for c in Reduce.__subclasses__()]
    if not np.any(indx):
        msgs.error('Pipeline {0} is not defined!'.format(spectrograph.pypeline))
    return Reduce.__subclasses__()[np.where(indx)[0][0]](sciImg, spectrograph,
                                                         par, caliBrate, **kwargs)<|MERGE_RESOLUTION|>--- conflicted
+++ resolved
@@ -436,11 +436,7 @@
             self.global_sky[thismask] \
                     = skysub.global_skysub(self.sciImg.image, self.sciImg.ivar, self.tilts,
                                            thismask, left[:,slit], right[:,slit], inmask=inmask,
-<<<<<<< HEAD
-                                           sigrej=sigrej,
-=======
                                            sigrej=sigrej, trim_edg=trim_edg,
->>>>>>> b2ba6b9e
                                            bsp=self.par['reduce']['skysub']['bspline_spacing'],
                                            no_poly=self.par['reduce']['skysub']['no_poly'],
                                            pos_mask=(not self.ir_redux), show_fit=show_fit)
@@ -1020,7 +1016,6 @@
 
         # TODO: Is this already available from the __init__ or could it have been overwritten?
         self.slitmask = self.slits.slit_img()
-<<<<<<< HEAD
 
         # Select the edges to use: Selects the edges tweaked by the
         # illumination profile if they're present; otherwise, it
@@ -1028,15 +1023,6 @@
         # select the latter, use the method with `original=True`.
         left, right = self.slits.select_edges()
 
-=======
-
-        # Select the edges to use: Selects the edges tweaked by the
-        # illumination profile if they're present; otherwise, it
-        # selects the original edges from EdgeTraceSet. To always
-        # select the latter, use the method with `original=True`.
-        left, right = self.slits.select_edges()
-
->>>>>>> b2ba6b9e
         # Pulled out some parameters to make the method all easier to read
         bsp = self.par['reduce']['skysub']['bspline_spacing']
         plate_scale = self.spectrograph.order_platescale(self.order_vec, binning=self.binning)
