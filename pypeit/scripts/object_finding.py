--- conflicted
+++ resolved
@@ -101,7 +101,6 @@
         msgs.warn('Master file dir: {0} does not exist. Using {1}'.format(mdir, mdir_base))
         mdir = mdir_base
 
-<<<<<<< HEAD
 #    trace_key = '{0}_{1:02d}'.format(head0['TRACMKEY'], args.det)
 #    trc_file = os.path.join(mdir, MasterFrame.construct_file_name('Trace', trace_key))
 #    # TODO -- Remove this once the move to Edges is complete
@@ -118,14 +117,9 @@
                                                mdir)
 
     # Object traces
-=======
-    # Assumes a MasterSlit file has been written
-    slits = slittrace.SlitTraceSet.from_master('{0}_{1:02d}'.format(head0['TRACMKEY'], args.det),
-                                               mdir)
     left, right = slits.select_edges()
 
     # Get object traces
->>>>>>> f3fdb96a
     spec1d_file = args.file.replace('spec2d', 'spec1d')
     if os.path.isfile(spec1d_file):
         hdulist_1d = fits.open(spec1d_file)
@@ -159,10 +153,5 @@
     trace_models['slit'] = dict(trace_model=left.copy(), fwhm=trace_models['object']['fwhm'])
 
     # Finally, initialise the GUI
-<<<<<<< HEAD
-    gui_object_find.initialise(args.det, frame, tslits_dict, None, printout=True,
-                               slit_ids=slits.id)
-=======
     gui.object_find.initialise(args.det, frame, left, right, obj_trace, trace_models, None,
                                printout=True, slit_ids=slits.id)
->>>>>>> f3fdb96a
