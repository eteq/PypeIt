""" Uber object for calibration images, e.g. arc, flat """

import inspect

import os
import numpy as np


from pypeit import msgs
from pypeit.par import pypeitpar
<<<<<<< HEAD
from pypeit.images import buildimage  # Otherwise get circular import
=======
from pypeit.images import combineimage
>>>>>>> 25cd568b

from IPython import embed


class CalibrationImage(object):
    """
    Class to generate (and hold) a combined calibration image from a list of input images or
    simply to hold a previously generated calibration image.

    Args:
        spectrograph (:class:`pypeit.spectrographs.spectrograph.Spectrograph`):
            Spectrograph used to take the data.
        det (:obj:`int`, optional):
            The 1-indexed detector number to process.
        proc_par (:class:`pypeit.par.pypeitpar.ProcessImagesPar` or None):
            Parameters that dictate the processing of the images.  See
            :class:`pypeit.par.pypeitpar.ProcessImagesPar` for the
            defaults.

        files (list, optional):
            List of filenames to be combined

    Attributes:
        pypeitImage (:class:`pypeit.images.pypeitimage.PypeItImage`):
        file_list (list):
            List of files to process
        process_steps (list):
            List of processing steps to be used

    """
    def __init__(self, spectrograph, det, proc_par, files=None):

        # Required items
        self.spectrograph = spectrograph
        self.det = det

        # Assign the internal list of files
        self._set_files(files)

        # Required parameters
        if proc_par is not None:
            if not isinstance(proc_par, pypeitpar.ProcessImagesPar):
                msgs.error('Provided ParSet for must be type ProcessImagesPar.')
        self.proc_par = proc_par  # This must be named this way as it is frequently a child

        # Process steps
        self.process_steps = []

        # Standard output
        self.pypeitImage = None

    @property
    def nfiles(self):
        """
        The number of calibration files
        """
        return len(self.file_list)

    def _set_files(self, files, check=False):
        """
        Assign the provided files to :attr:`files`.

        Args:
            files (None, :obj:`str`, :obj:`list`):
                The files to process.
            check (:obj:`bool`, optional):
                Check that the files exist on disk.

        Raises:
            PypeItError:
                Raised if the input objects have the wrong type.
        """
        if files is None:
            self.file_list = []
        elif isinstance(files, str):
            self.file_list = [files]
        elif isinstance(files, list):
            if not np.all([isinstance(f, str) for f in files]):
                msgs.error('File list elements must be strings.')
            self.file_list = files
        else:
            msgs.error('Provides files must be None, a string name, or a list of strings.')

        if check:
            self._check_files()

    def _check_files(self):
        """
        Check that files in :attr:`files` exist.

        Raises:
            PypeItError:
                Raised if any of the files don't exist.
        """
        for f in self.file_list:
            if not os.path.isfile(f):
                msgs.error('{0} does not exist!'.format(f))

    def build_image(self, bias=None, bpm=None, ignore_saturation=True):
        """
        Load, process and combine the images for a Calibration

        Args:
            bias (np.ndarray, optional):
                Bias image
            bpm (np.ndarray, optional):
                Bad pixel mask
            ignore_saturation (bool, optional):
                If True, turn off the saturation flag in the individual images before stacking
                This avoids having such values set to 0 which for certain images (e.g. flat calibrations)
                has unintended consequences.

        Returns:
            PypeItImage:

        """
        combineImage = combineimage.CombineImage(self.spectrograph, self.det, self.proc_par, self.file_list)
        self.pypeitImage = combineImage.run(self.process_steps, bias, bpm=bpm, ignore_saturation=ignore_saturation)
        # Return
        return self.pypeitImage


    def __repr__(self):
        return ('<{:s}: nfiles={}, steps={}>'.format(
            self.__class__.__name__, self.nfiles, self.process_steps))




<|MERGE_RESOLUTION|>--- conflicted
+++ resolved
@@ -8,11 +8,7 @@
 
 from pypeit import msgs
 from pypeit.par import pypeitpar
-<<<<<<< HEAD
-from pypeit.images import buildimage  # Otherwise get circular import
-=======
 from pypeit.images import combineimage
->>>>>>> 25cd568b
 
 from IPython import embed
 
