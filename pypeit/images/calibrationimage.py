--- conflicted
+++ resolved
@@ -57,12 +57,9 @@
         # Process steps
         self.process_steps = []
 
-<<<<<<< HEAD
-=======
         # Standard output
         self.pypeitImage = None
 
->>>>>>> 668a1edb
     @property
     def nfiles(self):
         """
@@ -121,47 +118,6 @@
                 Bad pixel mask
 
         Returns:
-<<<<<<< HEAD
-            np.ndarray: Copy of self.image
-        """
-        # Check there are files to combine
-        if self.nfiles == 0:
-            msgs.error('No files to combine!')
-
-        # Load up image array
-        shape = None
-        image_arr = None
-        self.binning = None
-        for kk,file in enumerate(self.file_list):
-            # Process raw file
-            processrawImage = processrawimage.ProcessRawImage(file, self.spectrograph, self.det,
-                                                              self.proc_par)
-            processrawImage.process(self.process_steps, bias=bias, bpm=bpm)
-            # Instantiate the image stack
-            if image_arr is None:
-                shape = processrawImage.shape
-                image_arr = np.zeros(shape + (self.nfiles,))
-                self.binning = processrawImage.binning
-            # Check shape and binning consistency
-            if processrawImage.shape != shape:
-                msgs.error('All images to combine must have the same shape.')
-            if processrawImage.binning != self.binning:
-                msgs.error('All images to combine must have the same binning.')
-            # Store
-            image_arr[:,:,kk] = processrawImage.image
-
-        # Combine
-        self.image = image_arr[:,:,0] if self.nfiles == 1 \
-                else combine.comb_frames(image_arr,
-                                saturation=self.spectrograph.detector[self.det-1]['saturation'],
-                                method=self.proc_par['combine'], satpix=self.proc_par['satpix'],
-                                cosmics=self.proc_par['sigrej'], n_lohi=self.proc_par['n_lohi'],
-                                sig_lohi=self.proc_par['sig_lohi'],
-                                replace=self.proc_par['replace'])
-        # Return a copy image array for direct use
-        return self.image.copy()
-
-=======
             PypeItImage:
 
         """
@@ -169,7 +125,6 @@
         self.pypeitImage = buildImage.run(self.process_steps, bias, bpm=bpm)
         # Return
         return self.pypeitImage
->>>>>>> 668a1edb
 
 
     def __repr__(self):
