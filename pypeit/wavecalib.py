"""
Module for guiding 1D Wavelength Calibration
"""
import os
import copy
import inspect

from IPython import embed

import numpy as np

from matplotlib import pyplot as plt

import linetools.utils

from pypeit import msgs
from pypeit import masterframe
from pypeit import edgetrace
from pypeit.core import arc, qa, pixels
<<<<<<< HEAD
from pypeit.core.wavecal import autoid, waveio, templates
from pypeit.core.gui import identify as gui_identify
from pypeit.core import trace_slits

from pypeit import debugger
=======
from pypeit.core.wavecal import autoid, waveio, identify, templates

>>>>>>> 3e09f8e7


class WaveCalib(masterframe.MasterFrame):
    """
    Class to guide wavelength calibration

    Args:
        msarc (:class:`pypeit.images.pypeitimage.PypeItImage` or None):
            Arc image, created by the ArcImage class
        tslits_dict (dict or None):  TraceSlits dict
        spectrograph (:class:`pypeit.spectrographs.spectrograph.Spectrograph` or None):
            The `Spectrograph` instance that sets the
            instrument used to take the observations.  Used to set
            :attr:`spectrograph`.
        par (:class:`pypeit.par.pypeitpar.WaveSolutionPar` or None):
            The parameters used for the wavelength solution
        binspectral (int, optional): Binning of the Arc in the spectral dimension
        det (int, optional): Detector number
        master_key (str, optional)
        master_dir (str, optional): Path to master frames
        reuse_masters (bool, optional):  Load from disk if possible
        qa_path (str, optional):  For QA
        msbpm (ndarray, optional): Bad pixel mask image

    Attributes:
        frametype : str
          Hard-coded to 'wv_calib'
        steps : list
          List of the processing steps performed
        wv_calib : dict
          Primary output
          Keys
            0, 1, 2, 3 -- Solution for individual slit
            steps
        arccen (ndarray):
            (nwave, nslit) Extracted arc(s) down the center of the slit(s)
        maskslits : ndarray (nslit); bool
          Slits to ignore because they were not extracted
          WARNING: Outside of this Class, it is best to regenerate
          the mask using  make_maskslits()
        gpm (np.ndarray):
            Good pixel mask
            Eventually, we might attach this to self.msarc although that would then
            require that we write it to disk with self.msarc.image
    """

    # Frametype is a class attribute
    frametype = 'wv_calib'
    master_type = 'WaveCalib'

    def __init__(self, msarc, tslits_dict, spectrograph, par, binspectral=None, det=1,
                 master_key=None, master_dir=None, reuse_masters=False, qa_path=None,
                 msbpm=None):

        # MasterFrame
        masterframe.MasterFrame.__init__(self, self.master_type, master_dir=master_dir,
                                         master_key=master_key, file_format='json',
                                         reuse_masters=reuse_masters)

        # Required parameters (but can be None)
        self.msarc = msarc
        self.tslits_dict = tslits_dict
        self.spectrograph = spectrograph
        self.par = par

        # Optional parameters
        self.bpm = msbpm
        self.binspectral = binspectral
        self.qa_path = qa_path
        self.det = det
        self.master_key = master_key

        # Attributes
        self.steps = []     # steps executed
        self.wv_calib = {}  # main output
        self.arccen = None  # central arc spectrum

        # Get the non-linear count level
        self.nonlinear_counts = 1e10 if self.spectrograph is None \
            else self.spectrograph.nonlinear_counts(self.det)

        # --------------------------------------------------------------
        # TODO: Build another base class that does these things for both
        # WaveTilts and WaveCalib?

        # Set the slitmask and slit boundary related attributes that the
        # code needs for execution. This also deals with arcimages that
        # have a different binning then the trace images used to defined
        # the slits
        if self.tslits_dict is not None and self.msarc is not None:
            self.slitmask_science = pixels.tslits2mask(self.tslits_dict)
            gpm = self.bpm == 0 if self.bpm is not None \
                                    else np.ones_like(self.slitmask_science, dtype=bool)
            self.shape_science = self.slitmask_science.shape
            self.shape_arc = self.msarc.image.shape
            self.nslits = self.tslits_dict['slit_left'].shape[1]
            self.slit_left = arc.resize_slits2arc(self.shape_arc, self.shape_science,
                                                  self.tslits_dict['slit_left'])
            self.slit_righ = arc.resize_slits2arc(self.shape_arc, self.shape_science,
                                                  self.tslits_dict['slit_righ'])
            self.slitcen = arc.resize_slits2arc(self.shape_arc, self.shape_science,
                                                  self.tslits_dict['slitcen'])
            self.slitmask  = arc.resize_mask2arc(self.shape_arc, self.slitmask_science)
            self.gpm = arc.resize_mask2arc(self.shape_arc, gpm)
            # We want even the saturated lines in full_template for the cross-correlation
            #   They will be excised in the detect_lines() method on the extracted arc
            if self.par['method'] != 'full_template':
                self.gpm &= self.msarc.image < self.nonlinear_counts
            self.slit_spat_pos = edgetrace.slit_spat_pos(self.tslits_dict)

        else:
            self.slitmask_science = None
            self.shape_science = None
            self.shape_arc = None
            self.nslits = 0
            self.slit_left = None
            self.slit_righ = None
            self.slitcen = None
            self.slitmask = None
            self.gpm = None
            self.nonlinear_counts = None

    def build_wv_calib(self, arccen, method, skip_QA=False):
        """
        Main routine to generate the wavelength solutions in a loop over slits
        Wrapper to arc.simple_calib or arc.calib_with_arclines

        self.maskslits is updated for slits that fail

        Args:
            method : str
              'simple' -- arc.simple_calib
              'arclines' -- arc.calib_with_arclines
              'holy-grail' -- wavecal.autoid.HolyGrail
              'reidentify' -- wavecal.auotid.ArchiveReid
              'identify' -- wavecal.identify.Identify
              'full_template' -- wavecal.auotid.full_template
            skip_QA (bool, optional)

        Returns:
            dict:  self.wv_calib
        """
        # Obtain a list of good slits
        ok_mask = np.where(~self.maskslits)[0]

        # Obtain calibration for all slits
        if method == 'simple':
            lines = self.par['lamps']
            line_lists = waveio.load_line_lists(lines)

            final_fit = arc.simple_calib_driver(line_lists, arccen, ok_mask,
                                                    n_final=self.par['n_final'],
                                                    IDpixels=self.par['IDpixels'],
                                                    IDwaves=self.par['IDwaves'])
        elif method == 'semi-brute':
            # TODO: THIS IS CURRENTLY BROKEN
            debugger.set_trace()
            final_fit = {}
            for slit in ok_mask:
                # HACKS BY JXP
                self.par['wv_cen'] = 8670.
                self.par['disp'] = 1.524
                # ToDO remove these hacks and use the parset in semi_brute
                best_dict, ifinal_fit \
                        = autoid.semi_brute(arccen[:, slit], self.par['lamps'], self.par['wv_cen'],
                                            self.par['disp'], match_toler=self.par['match_toler'],
                                            func=self.par['func'], n_first=self.par['n_first'],
                                            sigrej_first=self.par['n_first'],
                                            n_final=self.par['n_final'],
                                            sigrej_final=self.par['sigrej_final'],
                                            sigdetect=self.par['sigdetect'],
                                            nonlinear_counts= self.nonlinear_counts)
                final_fit[str(slit)] = ifinal_fit.copy()
        elif method == 'basic':
            final_fit = {}
            for slit in ok_mask:
                status, ngd_match, match_idx, scores, ifinal_fit = \
                        autoid.basic(arccen[:, slit], self.par['lamps'], self.par['wv_cen'],
                                     self.par['disp'], nonlinear_counts=self.nonlinear_counts)
                final_fit[str(slit)] = ifinal_fit.copy()
                if status != 1:
                    self.maskslits[slit] = True
        elif method == 'holy-grail':
            # Sometimes works, sometimes fails
            arcfitter = autoid.HolyGrail(arccen, par=self.par, ok_mask=ok_mask)
            patt_dict, final_fit = arcfitter.get_results()
        elif method == 'identify':
            # Manually identify lines
            msgs.info("Initializing the wavelength calibration tool")
            # Todo : Generalise to multislit case
            arcfitter = gui_identify.initialise(arccen, par=self.par)
            final_fit = arcfitter.get_results()
            slit = 0
            if final_fit[str(slit)] is not None:
                ans = 'y'
                # ans = ''
                # while ans != 'y' and ans != 'n':
                #     ans = input("Would you like to store this wavelength solution in the archive? (y/n): ")
                if ans == 'y' and final_fit[str(slit)]['rms'] < 0.1:
                    # Store the results in the user reid arxiv
                    specname = self.spectrograph.spectrograph
                    gratname = "UNKNOWN"  # input("Please input the grating name: ")
                    dispangl = "UNKNOWN"  # input("Please input the dispersion angle: ")
                    templates.pypeit_identify_record(final_fit[str(slit)], self.binspectral, specname, gratname, dispangl)
                    msgs.info("Your wavelength solution has been stored")
                    msgs.info("Please consider sending your solution to the PYPEIT team!")
        elif method == 'reidentify':
            # Now preferred
            # Slit positions
            arcfitter = autoid.ArchiveReid(arccen, self.spectrograph, self.par, ok_mask=ok_mask,
                                           slit_spat_pos=self.slit_spat_pos)
            patt_dict, final_fit = arcfitter.get_results()
        elif method == 'full_template':
            # Now preferred
            if self.binspectral is None:
                msgs.error("You must specify binspectral for the full_template method!")
            final_fit = autoid.full_template(arccen, self.par, ok_mask, self.det,
                                             self.binspectral,
                                             nsnippet=self.par['nsnippet'])
        else:
            msgs.error('Unrecognized wavelength calibration method: {:}'.format(method))

        self.wv_calib = final_fit

        # Remake mask (*mainly for the QA that follows*)
        self.maskslits = self.make_maskslits(len(self.maskslits))
        ok_mask = np.where(~self.maskslits)[0]

        # QA
        if not skip_QA:
            for slit in ok_mask:
                outfile = qa.set_qa_filename(self.master_key, 'arc_fit_qa', slit=slit,
                                             out_dir=self.qa_path)
                autoid.arc_fit_qa(self.wv_calib[str(slit)], outfile = outfile)

        # Return
        self.steps.append(inspect.stack()[0][3])
        return self.wv_calib

    def echelle_2dfit(self, wv_calib, debug=False, skip_QA=False):
        """
        Evaluate 2-d wavelength solution for echelle data. Unpacks
        wv_calib for slits to be input into  arc.fit2darc

        Args:
            wv_calib (dict): Wavelength calibration
            debug (bool, optional):  Show debugging info
            skip_QA (bool, optional): Skip QA

        Returns:
            dict: dictionary containing information from 2-d fit

        """
        msgs.info('Fitting 2-d wavelength solution for echelle....')
        all_wave = np.array([], dtype=float)
        all_pixel = np.array([], dtype=float)
        all_order = np.array([],dtype=float)

        # Obtain a list of good slits
        ok_mask = np.where(~self.maskslits)[0]
        nspec = self.msarc.image.shape[0]
        for islit in wv_calib.keys():
            if int(islit) not in ok_mask:
                continue
            iorder, iindx = self.spectrograph.slit2order(self.slit_spat_pos[int(islit)])
            mask_now = wv_calib[islit]['mask']
            all_wave = np.append(all_wave, wv_calib[islit]['wave_fit'][mask_now])
            all_pixel = np.append(all_pixel, wv_calib[islit]['pixel_fit'][mask_now])
            all_order = np.append(all_order, np.full_like(wv_calib[islit]['pixel_fit'][mask_now],
                                                          float(iorder)))

        # Fit
        fit2d_dict = arc.fit2darc(all_wave, all_pixel, all_order, nspec,
                                  nspec_coeff=self.par['ech_nspec_coeff'],
                                  norder_coeff=self.par['ech_norder_coeff'],
                                  sigrej=self.par['ech_sigrej'], debug=debug)

        self.steps.append(inspect.stack()[0][3])

        # QA
        if not skip_QA:
            outfile_global = qa.set_qa_filename(self.master_key, 'arc_fit2d_global_qa',
                                                out_dir=self.qa_path)
            arc.fit2darc_global_qa(fit2d_dict, outfile=outfile_global)
            outfile_orders = qa.set_qa_filename(self.master_key, 'arc_fit2d_orders_qa',
                                                out_dir=self.qa_path)
            arc.fit2darc_orders_qa(fit2d_dict, outfile=outfile_orders)

        return fit2d_dict

    # TODO: JFH this method is identical to the code in wavetilts.
    # SHould we make it a separate function?
    def extract_arcs(self):
        """
        Extract the arcs down each slit/order

        Wrapper to arc.get_censpec()

        Args:

        Returns:
            (self.arccen, self.arc_maskslit_
           self.arccen: ndarray, (nspec, nslit)
              arc spectrum for all slits
            self.arc_maskslit: ndarray, bool (nsit)
              boolean array containing a mask indicating which slits are good

        """
        # Do it
        arccen, arccen_bpm, arc_maskslit = arc.get_censpec(
            self.slitcen, self.slitmask, self.msarc.image,
            gpm=self.gpm)  #, nonlinear_counts=nonlinear) -- Non-linear counts are already part of the gpm
        # Step
        self.steps.append(inspect.stack()[0][3])
        return arccen, arc_maskslit

    def save(self, outfile=None, overwrite=True):
        """
        Save the wavelength calibration data to a master frame.

        This is largely a wrapper for
        :func:`pypeit.core.wavecal.waveio.save_wavelength_calibration`.

        Args:
            outfile (:obj:`str`, optional):
                Name for the output file.  Defaults to
                :attr:`file_path`.
            overwrite (:obj:`bool`, optional):
                Overwrite any existing file.
        """
        _outfile = self.master_file_path if outfile is None else outfile
        # Check if it exists
        if os.path.exists(_outfile) and not overwrite:
            msgs.warn('Master file exists: {0}'.format(_outfile) + msgs.newline()
                      + 'Set overwrite=True to overwrite it.')
            return

        # Report and save

        # jsonify has the annoying property that it modifies the objects
        # when it jsonifies them so make a copy, which converts lists to
        # arrays, so we make a copy
        data_for_json = copy.deepcopy(self.wv_calib)
        gddict = linetools.utils.jsonify(data_for_json)
        linetools.utils.savejson(_outfile, gddict, easy_to_read=True, overwrite=True)
        msgs.info('Master frame written to {0}'.format(_outfile))

    def load(self, ifile=None):
        """
        Load a full (all slit) wavelength calibration.

        This is largely a wrapper for
        :func:`pypeit.core.wavecal.waveio.load_wavelength_calibration`.

        Args:
            ifile (:obj:`str`, optional):
                Name of the master frame file.  Defaults to
                :attr:`master_file_path`.

        Returns:
            dict or None: self.wv_calib
        """
        # Check on whether to reuse and whether the file exists
        master_file = self.chk_load_master(ifile)
        if master_file is None:
            return
        # Read, save it to self, return
        msgs.info('Loading Master frame: {0}'.format(master_file))
        self.wv_calib = waveio.load_wavelength_calibration(master_file)
        return self.wv_calib

    def make_maskslits(self, nslit):
        """
        (re)Generate the mask for wv_calib based on its contents
        This is the safest way to go...

        Args:
            nslit (int): Number of slits/orders

        Returns:
            ndarray: self.maskslits, boolean array -- True = masked, i.e. do not use

        """
        # Set mask based on wv_calib
        mask = np.array([True]*nslit)
        for key in self.wv_calib.keys():
            if key in ['steps', 'par', 'fit2d']:
                continue
            if (self.wv_calib[key] is not None) and (len(self.wv_calib[key]) > 0):
                mask[int(key)] = False
        self.maskslits = mask
        return self.maskslits

    def run(self, skip_QA=False, debug=False):
        """
        Main driver for wavelength calibration

        Code flow:
          1. Extract 1D arc spectra down the center of each slit/order
          2. Load the parameters guiding wavelength calibration
          3. Generate the 1D wavelength fits
          4. Generate a mask

        Args:
            skip_QA : bool, optional

        Returns:
            dict, ndarray:  wv_calib dict and maskslits bool array

        """
        ###############
        # Extract an arc down each slit
        self.arccen, self.maskslits = self.extract_arcs()

        # Fill up the calibrations and generate QA
        self.wv_calib = self.build_wv_calib(self.arccen, self.par['method'], skip_QA=skip_QA)

        # Return
        if self.par['echelle'] is True:
            fit2d_dict = self.echelle_2dfit(self.wv_calib, skip_QA = skip_QA, debug=debug)
            self.wv_calib['fit2d'] = fit2d_dict

        # Build mask
        self.make_maskslits(self.nslits)

        # Pack up
        self.wv_calib['steps'] = self.steps
        sv_par = self.par.data.copy()
        self.wv_calib['par'] = sv_par

        return self.wv_calib, self.maskslits

    def show(self, item, slit=None):
        """
        Show one of the class internals

        Args:
            item (str):
              'spec' -- Show the fitted points and solution;  requires slit
              'fit' -- Show fit QA; requires slit
            slit (int, optional):

        Returns:

        """
        if item == 'spec':
            # spec
            spec = self.wv_calib[str(slit)]['spec']
            # tcent
            tcent = self.wv_calib[str(slit)]['tcent']
            yt = np.zeros_like(tcent)
            for jj,t in enumerate(tcent):
                it = int(np.round(t))
                yt[jj] = np.max(spec[it-1:it+1])
            # Plot
            plt.clf()
            ax=plt.gca()
            ax.plot(spec, drawstyle='steps-mid')
            ax.scatter(tcent, yt, color='red', marker='*')
            ax.set_xlabel('Pixel')
            ax.set_ylabel('Counts')
            plt.show()
        elif item == 'fit':
            autoid.arc_fit_qa(self.wv_calib[str(slit)])

    def __repr__(self):
        # Generate sets string
        txt = '<{:s}: '.format(self.__class__.__name__)
        if len(self.steps) > 0:
            txt+= ' steps: ['
            for step in self.steps:
                txt += '{:s}, '.format(step)
            txt = txt[:-2]+']'  # Trim the trailing comma
        txt += '>'
        return txt

<|MERGE_RESOLUTION|>--- conflicted
+++ resolved
@@ -17,16 +17,9 @@
 from pypeit import masterframe
 from pypeit import edgetrace
 from pypeit.core import arc, qa, pixels
-<<<<<<< HEAD
 from pypeit.core.wavecal import autoid, waveio, templates
 from pypeit.core.gui import identify as gui_identify
-from pypeit.core import trace_slits
-
-from pypeit import debugger
-=======
-from pypeit.core.wavecal import autoid, waveio, identify, templates
-
->>>>>>> 3e09f8e7
+
 
 
 class WaveCalib(masterframe.MasterFrame):
