--- conflicted
+++ resolved
@@ -388,11 +388,7 @@
             # Extract
             msgs.info("Processing science frame")
             arproc.reduce_multislit(slf, mstilts, sciframe, msbpm, datasec_img, scidx, fitstbl, det,
-<<<<<<< HEAD
-                                    mswave, mspixelflatnrm=mspixflatnrm)
-=======
-                                    mspixelflatnrm=mspixflatnrm, slitprof=slitprof)
->>>>>>> 81164203
+                                    mswave, mspixelflatnrm=mspixflatnrm, slitprof=slitprof)
 
 
             ######################################################
@@ -414,11 +410,8 @@
                 # Reduce
                 msgs.info("Processing standard frame")
                 arproc.reduce_multislit(stdslf, mstilts, stdframe, msbpm, datasec_img, std_idx, fitstbl, det,
-<<<<<<< HEAD
-                                        mswave, standard=True, mspixelflatnrm=mspixflatnrm)
-=======
-                                        standard=True, mspixelflatnrm=mspixflatnrm, slitprof=slitprof)
->>>>>>> 81164203
+                                        mswave, standard=True, mspixelflatnrm=mspixflatnrm, standard=True,
+                                        slitprof=slitprof)
                 # Finish
                 stdslf.extracted[det-1] = True
 
