# SIMPLE RULES:
#
# 1. If a keyword is specified in science/pixelflat/pinhole/trace/bias/arc frames
#    it must also appear in the Keyword identifiers list.
# 2. You must check NAXIS is 2 in ``checks to perform''.
# 3. If a keyword value contains only some interesting value,
#    you can split the keyword value using the '%,' notation.
#    For example, suppose you have the string 10:50:23.45, and
#    you're interested in the 50 for a match condition, you would
#    use '%' to indicate you want to split the keyword value, ':'
#    indicates the delimiter text, '1' indicates you're interested
#    in the 1st argument (0-indexed), '<60' is an example criteria.
#    Each of these should be specified in this order, seperated by
#    commas, so the final string would be:
#    %,:,1,<60
# 4. If the text '|' appears in the match condition, the absolute
#    value will be taken. For example '|<=0.05' means that a given
#    keyword's value for a calibration frame must be within 0.05 of
#    a science frame's value, in order to be matched.
# 5. If a keyword's value contains spaces, replace all spaces with
#    one underscore.
# 6. If the header contains two keyword's of the same name, only
#    the value of the first one will be recognised.
# 7. Strictly speaking, ARMLSD likes a one-to-one relationship between
#    a given frame and a frame type. If you would like a one-to-many
#    relationship (i.e. a given frame can be both a pixel and a blaze
#    flat, use the canbe option).
#    
### Mosaic properties
mosaic ndet 1                         # Number of detectors in the mosaic
mosaic latitude 26.7636               # Latitude of the telescope
mosaic longitude +17.8947             # Longitude of the telescope (NOTE: West should correspond to positive longitudes)
mosaic elevation 2396.0               # Elevation of the telescope (in m)
mosaic minexp 0.0                     # Minimum exposure time (s)
mosaic reduction ARMLSD               # Which reduction pipeline should be used for this instrument
mosaic camera ISISb                   # Which reduction pipeline should be used for this instrument

### Detector properties
det01 xgap 0.0                        # Gap between the square detector pixels (expressed as a fraction of the x pixel size -- x is predominantly the dispersion axis)
det01 ygap 0.0                        # Gap between the square detector pixels (expressed as a fraction of the y pixel size -- x is predominantly the dispersion axis)
det01 ysize 1.0                       # The size of a pixel in the y-direction as a multiple of the x pixel size (i.e. xsize = 1.0 -- x is predominantly the dispersion axis)
det01 darkcurr 0.0                    # Dark current (e-/hour)
det01 ronoise 5.0                     # Read-out noise (e-)
det01 gain 1.2                        # Inverse gain (e-/ADU)
det01 saturation 65535.               # The detector Saturation level
det01 nonlinear 0.76                  # Percentage of detector range which is linear (i.e. everything above nonlinear*saturation will be flagged as saturated)
det01 numamplifiers 1                 # Number of amplifiers
#det01 datasec01 TRIMSEC              # Either the data sections or the header keyword where the valid data sections can be obtained
#det01 oscansec01 BIASSEC             # Either the overscan sections or the header keyword where the valid overscan sections can be obtained
det01 datasec01 [1:4030,:]            # Either the data sections or the header keyword where the valid data sections can be obtained (Avoids bad region at top)
det01 oscansec01 [4105:4190,98:483]   # Either the overscan sections or the header keyword where the valid overscan sections can be obtained
det01 suffix _blue                    # Suffix to be appended to all saved calibration and extraction frames

### Checks to perform  (white space is removed)
check 02.NAXIS 2                       # THIS IS A MUST! It performs a standard check to make sure the data are 2D.
check 01.DETECTOR EEV12                # Check the CCD name (replace any spaces with underscores)
check 01.ISIARM Blue arm                # Check the camera

### Keyword Identifiers
keyword idname 01.IMAGETYP             # The keyword that identifies the frame type (i.e. bias, flat, etc.)
keyword time 01.JD                # The time stamp of the observation (i.e. decimal MJD)
keyword date 01.DATE-OBS               # The date of the observation (in the format YYYY-MM-DD  or  YYYY-MM-DDTHH:MM:SS.SS)
keyword naxis0 02.NAXIS2               # Number of pixels along the zeroth axis
keyword naxis1 02.NAXIS1               # Number of pixels along the first axis
keyword binning None                   # Binning
keyword filter1 01.ISIFILTA            # Filter 1
keyword filter2 01.ISIFILTB            # Filter 2
keyword decker 01.ISISLITU             # Which decker is being used
keyword slitwid 01.ISISLITW            # Slit Width
keyword dichroic 01.ISIDICHR           # Dichroic name
keyword dispname 01.ISIGRAT            # Grism name
keyword dispangle 01.CENWAVE           # Disperser angle
keyword lamps 01.CAGLAMPS              # Lamps being used
#keyword lampname01 01.CAGLAMPS         # Name of a lamp
#keyword echangle 01.GRATNG_O          # Echelle angle

### Fits properties
fits dataext 1                      # Extension number of data
fits numhead 2                      # How many headers need to be read in for a given file
fits headext01 0                    # Extension number of header (one for each headnum, starting with 01)
fits headext02 1                    # Extension number of header (one for each headnum, starting with 01)

### Science frames
science idname object                  # Header key value of science frame for header keyword keyword+idname
science check condition1 lamps=Off
science check condition2 exptime>1     #

### Standard Star frames
standard idname object               # Header key value of science frame for header keyword keyword+idname
standard check condition1 lamps=Off
standard match naxis0 =0             # Match the shape of standard and science frames
standard match naxis1 =0             # Match the shape of standard and science frames

### Bias/Dark frames
bias idname zero                    # Header key value of bias frame for header keyword keyword+idname
bias check condition1 exptime<1     # Required for bias
bias match naxis0 =0                # Match the shape of bias and science frames
bias match naxis1 =0                # Match the shape of bias and science frames

### Pixel Flat frames
pixelflat idname flat                 # Header key value of flat frame for header keyword keyword+idname
pixelflat check condition1 lamps=W # Lamp on
pixelflat match naxis0 =0             # Match the shape of flats with science
pixelflat match naxis1 =0             # Match the shape of flats with science
pixelflat match decker ''             # Check the same decker as the science frame was used
pixelflat match dispangle |<=1          # Match the disperser angle (an uncertainty in the KAST BLUE tilt angle of 5 ~ 1pixel)

### Pinhole frames
pinhole check condition1 exptime>999999 # Avoids any pinhole frames

### Trace frames
trace idname flat                 # Header key value of flat frame for header keyword keyword+idname
<<<<<<< HEAD
trace number 0                    # Number of flat frames to use
trace check condition1 lamps=W # Lamp on
trace match naxis0 =0             # Match the shape of flats with science
trace match naxis1 =0             # Match the shape of flats with science
trace match decker ''             # Check the same decker as the science frame was used
trace match dispangle |<=1          # Match the disperser angle (an uncertainty in the CENWAVE)

### Arc frames
arc idname arc                      # Header key value of arc frame for header keyword keyword+idname
arc check condition1 lamps=CuNe+CuAr
=======
trace check condition5 lamps=W    # Lamp on
trace match naxis0 =0             # Match the shape of flats with science
trace match naxis1 =0             # Match the shape of flats with science
trace match dispangle |<=1          # Match the disperser angle (an uncertainty in the KAST BLUE tilt angle of 5 ~ 1pixel)

### Dark frames
dark check condition99 exptime>999999    # Avoids darks

### Arc frames
arc idname arc                      # Header key value of arc frame for header keyword keyword+idname
arc check condition1 exptime<120    # Long exposures for these arcs
arc check condition5 lamps=CuNe+CuAr
>>>>>>> bdb7e2f5
arc match naxis0 =0                 # Match the shape of arcs with science
arc match naxis1 =0                 # Match the shape of arcs with science
arc match dispangle |<=1              # Match the disperser angle (an uncertainty in the KAST RED tilt angle of 5 ~ 1pixel)

# Make some changes to the arguments and flags
settings trace dispersion direction 0<|MERGE_RESOLUTION|>--- conflicted
+++ resolved
@@ -110,7 +110,6 @@
 
 ### Trace frames
 trace idname flat                 # Header key value of flat frame for header keyword keyword+idname
-<<<<<<< HEAD
 trace number 0                    # Number of flat frames to use
 trace check condition1 lamps=W # Lamp on
 trace match naxis0 =0             # Match the shape of flats with science
@@ -121,20 +120,7 @@
 ### Arc frames
 arc idname arc                      # Header key value of arc frame for header keyword keyword+idname
 arc check condition1 lamps=CuNe+CuAr
-=======
-trace check condition5 lamps=W    # Lamp on
-trace match naxis0 =0             # Match the shape of flats with science
-trace match naxis1 =0             # Match the shape of flats with science
-trace match dispangle |<=1          # Match the disperser angle (an uncertainty in the KAST BLUE tilt angle of 5 ~ 1pixel)
-
-### Dark frames
-dark check condition99 exptime>999999    # Avoids darks
-
-### Arc frames
-arc idname arc                      # Header key value of arc frame for header keyword keyword+idname
-arc check condition1 exptime<120    # Long exposures for these arcs
-arc check condition5 lamps=CuNe+CuAr
->>>>>>> bdb7e2f5
+arc check condition2 exptime<120    # Long exposures for these arcs
 arc match naxis0 =0                 # Match the shape of arcs with science
 arc match naxis1 =0                 # Match the shape of arcs with science
 arc match dispangle |<=1              # Match the disperser angle (an uncertainty in the KAST RED tilt angle of 5 ~ 1pixel)
