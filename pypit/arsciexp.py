--- conflicted
+++ resolved
@@ -80,13 +80,10 @@
 
         # Initialize Variables
         ndet = settings_spect['mosaic']['ndet']
-<<<<<<< HEAD
-=======
         self.extracted = [False for all in range(ndet)]   # Mainly for standard stars
         self._nonlinear = [settings_spect[settings.get_dnum(det+1)]['saturation'] *
                            settings_spect[settings.get_dnum(det+1)]['nonlinear']
                            for det in range(ndet)]
->>>>>>> c9970fc1
         #self._nspec    = [None for all in range(ndet)]   # Number of spectral pixels
         #self._nspat    = [None for all in range(ndet)]   # Number of spatial pixels
         #self._datasec  = [None for all in range(ndet)]   # Locations of the data on each detector
