import numpy as np
from scipy.signal import savgol_filter
import scipy.signal as signal
import scipy.ndimage as ndimage
import scipy.interpolate as inter
from matplotlib import pyplot as plt
import arcyextract
import arcyutils
import arcyproc
import arextract
import arload
import arlris
import armsgs
import artrace
import arutils
import arplot
import arspecobj
import arqa
import arwave
from arpca import pca2d

try:
    from xastropy.xutils import xdebug as debugger
except:
    import pdb as debugger

# Logging
msgs = armsgs.get_logger()

def background_subtraction(slf, sciframe, varframe, k=3, crsigma=20.0, maskval=-999999.9, nsample=1):
    """
    Idea for background subtraction:
    (1) Assume that all pixels are background and (by considering the tilts) create an array of pixel flux vs pixel wavelength.
    (2) Step along pixel wavelength, and mask out the N pixels (where N ~ 5) that have the maximum flux in each "pixel" bin.
    (3) At each pixel bin, perform a robust regression with the remaining values until all values in a given bin are consistent with a constant value.
    (4) Using all non-masked values, perform a least-squares spline fit to the points. This corresponds to the background spectrum
    (5) Reconstruct the background image by accounting for the tilts.

    Perform a background subtraction on the science frame by
    fitting a b-spline to the background.

    This routine will (probably) work poorly if the order traces overlap (of course)
    """

    errframe = np.sqrt(varframe)
    retframe = np.zeros_like(sciframe)
    norders = slf._lordloc.shape[1]
    # Look at the end corners of the detector to get detector size in the dispersion direction
    xstr = slf._pixlocn[0,0,slf._dispaxis]-slf._pixlocn[0,0,slf._dispaxis+2]/2.0
    xfin = slf._pixlocn[-1,-1,slf._dispaxis]+slf._pixlocn[-1,-1,slf._dispaxis+2]/2.0
    if slf._dispaxis == 0:
        xint = slf._pixlocn[:,0,0]
    else:
        xint = slf._pixlocn[0,:,0]
    # Find which pixels are within the order edges
    msgs.info("Identifying pixels within each order")
    ordpix = arcyutils.order_pixels(slf._pixlocn, slf._lordloc, slf._rordloc, slf._dispaxis)
    allordpix = ordpix.copy()
    msgs.info("Applying bad pixel mask")
    ordpix *= (1-slf._bpix.astype(np.int))
    whord = np.where(ordpix != 0)
#    msgs.info("Masking cosmic ray hits")
#    crr_id = arcyutils.crreject(sciframe/np.median(sciframe[whord]), slf._dispaxis)
#    cruse = np.abs(crr_id/sciframe)[whord]
#    medcr = np.median(cruse)
#    madcr = 1.4826*np.median(np.abs(cruse-medcr))
#    whcrt = np.where(cruse>medcr+crsigma*madcr)
#    whcrr = (whord[0][whcrt],whord[1][whcrt])
#    msgs.info("Identified {0:d} pixels affected by cosmic rays within orders in the science frame".format(whord[0].size))
#    if whcrr[0].size != 0: ordpix[whcrr] = 0
#	temp = sciframe.copy()
#	temp[whcrr] = 0.0
#	arutils.ds9plot(temp.astype(np.float))
    msgs.info("Rectifying the orders to estimate the background locations")
    msgs.work("Multiprocess this step to make it faster")
    badorders = np.zeros(norders)
    ordpixnew = np.zeros_like(ordpix)
    for o in xrange(norders):
        # Rectify this order
        recframe = arcyextract.rectify(sciframe, ordpix, slf._pixcen[:,o], slf._lordpix[:,o], slf._rordpix[:,o], slf._pixwid[o], maskval, slf._dispaxis)
        recerror = arcyextract.rectify(errframe, ordpix, slf._pixcen[:,o], slf._lordpix[:,o], slf._rordpix[:,o], slf._pixwid[o], maskval, slf._dispaxis)
        #recmask = np.ones(recframe.shape, dtype=np.int)
        #wmsk = np.where(recframe==maskval)
        #recmask[wmsk] = 0
        #arutils.ds9plot(recframe.astype(np.float))
        #arutils.ds9plot(recerror.astype(np.float))
        #arutils.ds9plot((recframe/recerror).astype(np.float))
        # Create a mask where there is significant flux from the object
        #flux = arcyextract.maskedaverage_order(recframe, np.ones_like(recframe), maskval)
        #plt.plot(np.arange(flux.size),flux,'k-',drawstyle='steps')
        # At least three pixels in a given row need to be detected at 2 sigma
        rowd = np.where( ((recerror!=0.0) & (recframe/recerror > 2.0)).astype(np.int).sum(axis=1) >= 3 )
        w = np.ix_(rowd[0],np.arange(recframe.shape[1]))
        #arutils.ds9plot(recframe.astype(np.float))
        #objprof = arcyextract.maskedaverage_order(recframe[w], recerror[w]**2, maskval)
        recframesmth = arcyproc.smooth_gaussmask(recframe[w], maskval, 4.0)
        # Sort the pixels along the spatial direction based on their flux

        # Select only pixels with a flux consistent with a constant valueIdentify the most common columns are




        #arutils.ds9plot(recframe[w].astype(np.float))
        #arutils.ds9plot(recframesmth.astype(np.float))
        objprofm = arcyextract.maskedmedian_order(recframesmth, maskval)
        if (len(objprofm) < slf._pixwid[o]/3) or (len(objprofm) <= 5):
            badorders[o] = 1
            continue
        #plt.plot(np.arange(objprof.size),objprof,'r-',drawstyle='steps')
        #plt.plot(np.arange(objprofm.size),objprofm,'k-',drawstyle='steps')
        # Reject the flux from the 3 highest S/N pixels (originally required to be included)
        xarray = np.arange(objprofm.size)
        profmask = np.zeros(objprofm.size,dtype=np.int)
        w = np.argsort(objprofm)[-3:]
        profmask[w] = 1
        # Exclude the end points
        profmask[0] = 1
        profmask[-1] = 1
        profmask, coeff = arutils.robust_polyfit(xarray, objprofm, 0, maxone=True, sigma=2.0, function="polynomial", initialmask=profmask, forceimask=True)
        #bgfit = arutils.func_val(coeff,xarray,"polynomial")
        #plt.plot(xarray,bgfit,'r-')
        w = np.where(profmask==0)
        #plt.plot(xarray[w],bgfit[w],'go')
        #plt.axis([0,30,0,np.max(objprofm)])
        #plt.show()
        #plt.clf()
        bgloc = np.zeros_like(recframe)
        bgloc[:,w] = 1.0
        # Undo the rectification
        #arutils.ds9plot(bgloc)
        unrecmask = arcyextract.rectify_undo(bgloc, slf._pixcen[:,o], slf._lordpix[:,o], slf._rordpix[:,o], slf._pixwid[o], maskval, sciframe.shape[0], sciframe.shape[1], slf._dispaxis)
        #arutils.ds9plot(unrecmask)
        # Apply the mask to master mask
        ordpixnew += unrecmask.copy()

    # Update ordpix
    msgs.info("Masking object to determine background level")
    ordpix *= ordpixnew

    msgs.work("Plot/save background locations")
    msgs.work("Deal with bad orders")
    #arutils.ds9plot(ordpix.astype(np.float))

    msgs.info("Fitting and reconstructing background")
    # Create the over-sampled array of points in the dispersion direction (detector)
    ncoeff, k = sciframe.shape[slf._dispaxis], 1
    xmod = np.linspace(xstr,xfin,sciframe.shape[slf._dispaxis]*nsample)
    ycen = 0.5*(slf._lordloc + slf._rordloc)
    """
    The b-spline algorithm takes *far* too long to compute for the entire order simultaneously.
    An iteration procedure is now needed to step along the order and fit each position as you step along the order.

    Speed this up by selecting only considering pixels inside the given lordpix/rordpix of each order, rather than grabbing all xpix and ypix
    """
    bgmod = np.zeros_like(sciframe)
    polyorder, repeat = 9, 1
    for o in xrange(norders):
        #if o < 3 or o > norders-5: continue
        xpix, ypix = np.where(ordpix==o+1)
        print "Preparing", o+1
        xbarr, ybarr = arcyutils.prepare_bsplfit(sciframe, slf._pixlocn, slf._tilts[:,o], xmod, ycen[:,o], xpix, ypix, slf._dispaxis)
        xapix, yapix = np.where(allordpix==o+1)
        xball = arcyproc.prepare_bgmodel(sciframe, slf._pixlocn, slf._tilts[:,o], xmod, ycen[:,o], xapix, yapix, slf._dispaxis)
        ebarr = np.ones_like(xbarr)
        print "Fitting", o+1, xbarr.size
        argsrt = np.argsort(xbarr,kind='mergesort')
        polypoints = 3*slf._pixwid[o]
        fitfunc = arcyutils.polyfit_scan(xbarr[argsrt], ybarr[argsrt], ebarr, maskval, polyorder, polypoints, repeat)
        fitfunc_model = np.interp(xball, xbarr[argsrt], fitfunc)
        bgmod += arcyproc.background_model(fitfunc_model, xapix, yapix, sciframe.shape[0], sciframe.shape[1])
#		np.save("bspl/xbarr_ord{0:d}".format(o+1),xbarr)
#		np.save("bspl/ybarr_ord{0:d}".format(o+1),ybarr)
#		np.save("bspl/ebarr_ord{0:d}".format(o+1),ebarr)
#		print min(np.min(xbarr),xstr), max(np.max(xbarr),xfin), ncoeff, k, slf._dispaxis
#		np.save("bspl/pixlocn_ord{0:d}".format(o+1),slf._pixlocn)
#		np.save("bspl/tilts_ord{0:d}".format(o+1),slf._tilts[:,o])
#		np.save("bspl/xmod_ord{0:d}".format(o+1),xmod)
#		np.save("bspl/ycen_ord{0:d}".format(o+1),ycen[:,o])
#		np.save("bspl/xpix_ord{0:d}".format(o+1),xpix)
#		np.save("bspl/ypix_ord{0:d}".format(o+1),ypix)
#		print "saved all!"
#		#mod_yarr = cybspline.bspline_fit(xmod, xbarr, ybarr, ebarr, min(np.min(xbarr),xstr), max(np.max(xbarr),xfin), ncoeff, k)
#		bgmod += arcyutils.bspline_fitmod(xbarr, ybarr, ebarr, min(np.min(xbarr),xstr), max(np.max(xbarr),xfin), ncoeff, k, slf._pixlocn, slf._tilts[:,o], xmod, ycen[:,o], xpix, ypix, slf._dispaxis)

    arutils.ds9plot(bgmod.astype(np.float))
    arutils.ds9plot((sciframe-bgmod).astype(np.float))

    #exsci, exerr = arcyextract.extract_weighted(frame, error, badpixmask, pixcen[:,o], piycen[:,o], slf._pixlocn, ordtilt[:,o], ordxcen[:,o], ordycen[:,o], ordwid[:,o], ordwnum[o], ordlen[o], ordnum[o], argf_interpnum, slf._dispaxis)

# 	ordcen = 0.5*(slf._lordloc + slf._rordloc)
# 	ordwid = np.ceil(np.median(np.abs(slf._lordloc - slf._rordloc),axis=0)).astype(np.int)/2
# 	cord_pix = artrace.phys_to_pix(ordcen, slf._pixlocn, slf._dispaxis, 1-slf._dispaxis)
# 	print cord_pix
# 	print ordwid
# 	test_rect = arcyextract.rectify_fast(sciframe, cord_pix, ordwid, -999999.9, slf._dispaxis)
# 	arutils.ds9plot(test_rect)
# 	for o in xrange(norders):
# 		pass


    assert(False)
    # Mask out ordpix pixels where there is target flux
    ordpix = None
    # Prepare and fit the sky background pixels in every order
    msgs.work("Multiprocess this step to make it faster")
    skybg = np.zeros_like(sciframe)
    for o in xrange(norders):
        xpix, ypix = np.where(ordpix==1+o)
        msgs.info("Preparing sky pixels in order {0:d}/{1:d} for a b-spline fit".format(o+1,norders))
        xbarr, ybarr = cybspline.prepare_bsplfit(arc, pixmap, tilts, xmod, ycen, xpix, ypix, dispaxis)
        msgs.info("Performing b-spline fir to oversampled sky background in order {0:d}/{1:d}".format(o+1,norders))
        ncoeff, k = flt.shape[dispaxis], 1
        #mod_yarr = cybspline.bspline_fit(xmod, xbarr, ybarr, ebarr, min(np.min(xbarr),xstr), max(np.max(xbarr),xfin), ncoeff, k)
        skybg += cybspline.bspline_fitmod(xbarr, ybarr, ebarr, min(np.min(xbarr),xstr), max(np.max(xbarr),xfin), ncoeff, k, pixmap, tilts, xmod, ycen, xpix, ypix, slf._dispaxis)

    # Subtract the background
    msgs.info("Subtracting the sky background from the science frame")
    return sciframe-skybg, skybg


def badpix(slf, det, frame, sigdev=10.0):
    """
    frame is a master bias frame
    sigdev is the number of standard deviations away from the median that a pixel needs to be in order to be classified as a bad pixel
    """
    bpix = np.zeros_like(frame)
    subfr, tframe, temp = None, None, None
    for i in xrange(slf._spect['det'][det-1]['numamplifiers']):
        datasec = "datasec{0:02d}".format(i+1)
        x0, x1, y0, y1 = slf._spect['det'][det-1][datasec][0][0], slf._spect['det'][det-1][datasec][0][1], slf._spect['det'][det-1][datasec][1][0], slf._spect['det'][det-1][datasec][1][1]
        xv = np.arange(x0, x1)
        yv = np.arange(y0, y1)
        # Construct an array with the rows and columns to be extracted
        w = np.ix_(xv,yv)
        tframe = frame[w]
        temp = np.abs(np.median(tframe)-tframe)
        sigval = max(np.median(temp)*1.4826, 1.4826)
        ws = np.where(temp > sigdev*sigval)
        subfr = np.zeros_like(tframe)
        subfr[ws] = 1.0
        bpix[w] = subfr
    del subfr, tframe, temp
    # Finally, trim the bad pixel frame
    bpix = trim(slf, bpix, det)
    msgs.info("Identified {0:d} bad pixels".format(int(np.sum(bpix))))
    return bpix


def bg_subtraction(slf, det, sciframe, varframe, crpix, tracemask=None,
                   rejsigma=3.0, maskval=-999999.9):
    """ Extract a science target and background flux
    :param slf:
    :param sciframe:
    :param varframe:
    :return:
    """
    # Set some starting parameters (maybe make these available to the user)
    msgs.work("Should these parameters be made available to the user?")
    polyorder, repeat = 5, 1
    # Begin the algorithm
    errframe = np.sqrt(varframe)
    norders = slf._lordloc[det-1].shape[1]
    # Look at the end corners of the detector to get detector size in the dispersion direction
    xstr = slf._pixlocn[det-1][0,0,slf._dispaxis]-slf._pixlocn[det-1][0,0,slf._dispaxis+2]/2.0
    xfin = slf._pixlocn[det-1][-1,-1,slf._dispaxis]+slf._pixlocn[det-1][-1,-1,slf._dispaxis+2]/2.0
    xint = slf._pixlocn[det-1][:,0,0]
    # Find which pixels are within the order edges
    msgs.info("Identifying pixels within each order")
    ordpix = arcyutils.order_pixels(slf._pixlocn[det-1],
                                    slf._lordloc[det-1]*0.95+slf._rordloc[det-1]*0.05,
                                    slf._lordloc[det-1]*0.05+slf._rordloc[det-1]*0.95,
                                    slf._dispaxis)
    allordpix = ordpix.copy()
    msgs.info("Applying bad pixel mask")
    ordpix *= (1-slf._bpix[det-1].astype(np.int)) * (1-crpix.astype(np.int))
    if tracemask is not None: ordpix *= (1-tracemask.astype(np.int))
    # Construct an array of pixels to be fit with a spline
    #msgs.bug("Tilts are the wrong shape, transposing -- fix this later")
    msgs.bug("Remember to include the following in a loop over order number")
    #whord = np.where(ordpix != 0)
    o = 0 # order=1
    whord = np.where(ordpix == o+1)
    tilts = slf._tilts[det-1].copy()
    xvpix  = tilts[whord]
    scipix = sciframe[whord]
    varpix = varframe[whord]
    xargsrt = np.argsort(xvpix,kind='mergesort')
    sxvpix  = xvpix[xargsrt]
    sscipix = scipix[xargsrt]
    svarpix = varpix[xargsrt]
    # Reject deviant pixels -- step through every 1.0/sciframe.shape[0] in sxvpix and reject significantly deviant pixels
    edges = np.linspace(min(0.0,np.min(sxvpix)),max(1.0,np.max(sxvpix)),sciframe.shape[0])
    fitcls = np.zeros(sciframe.shape[0])
    #if tracemask is None:
    if True:
        maskpix = np.zeros(sxvpix.size)
        msgs.info("Identifying pixels containing the science target")
        msgs.work("Speed up this step in cython")
        for i in xrange(sciframe.shape[0]-1):
            wpix = np.where((sxvpix>=edges[i]) & (sxvpix<=edges[i+1]))
            if (wpix[0].size>5):
                txpix = sxvpix[wpix]
                typix = sscipix[wpix]
                msk, cf = arutils.robust_polyfit(txpix, typix, 0, sigma=rejsigma)
                maskpix[wpix] = msk
                #fitcls[i] = cf[0]
                wgd=np.where(msk==0)
                szt = np.size(wgd[0])
                if szt > 8:
                    fitcls[i] = np.mean(typix[wgd][szt/2-3:szt/2+4]) # Average the 7 middle pixels
                    #fitcls[i] = np.mean(np.random.shuffle(typix[wgd])[:5]) # Average the 5 random pixels
                else:
                    fitcls[i] = cf[0]
    else:
        msgs.work("Speed up this step in cython")
        for i in xrange(sciframe.shape[0]-1):
            wpix = np.where((sxvpix>=edges[i]) & (sxvpix<=edges[i+1]))
            typix = sscipix[wpix]
            szt = typix.size
            if szt > 8:
                fitcls[i] = np.mean(typix[szt/2-3:szt/2+4]) # Average the 7 middle pixels
            elif szt != 0:
                fitcls[i] = np.mean(typix)
            else:
                fitcls[i] = 0.0
        # Trace the sky lines to get a better estimate of the tilts
        scicopy = sciframe.copy()
        scicopy[np.where(ordpix==0)] = maskval
        scitilts, _ = artrace.model_tilt(slf, det, scicopy, guesstilts=tilts.copy(), censpec=fitcls, maskval=maskval, plotQA=True)
        xvpix  = scitilts[whord]
        scipix = sciframe[whord]
        varpix = varframe[whord]
        mskpix = tracemask[whord]
        xargsrt = np.argsort(xvpix,kind='mergesort')
        sxvpix  = xvpix[xargsrt]
        sscipix = scipix[xargsrt]
        svarpix = varpix[xargsrt]
        maskpix = mskpix[xargsrt]
    # Check the mask is reasonable
    scimask = sciframe.copy()
    rxargsrt = np.argsort(xargsrt,kind='mergesort')
    scimask[whord] *= (1.0-maskpix)[rxargsrt]
    #arutils.ds9plot(scimask)
    # Now trace the sky lines to get a better estimate of the spectral tilt during the observations
    scifrcp = scimask.copy()
    scifrcp[whord] += (maskval*maskpix)[rxargsrt]
    scifrcp[np.where(ordpix == 0)] = maskval
    # Check tilts?
    if msgs._debug['tilts']:
        gdp = scifrcp != maskval
        debugger.xplot(tilts[gdp]*tilts.shape[0], scifrcp[gdp], scatter=True)
        if False:
            plt.clf()
            ax = plt.gca()
            ax.scatter(tilts[1749,:], scifrcp[1749,:], color='green')
            ax.scatter(tilts[1750,:], scifrcp[1750,:], color='blue')
            ax.scatter(tilts[1751,:], scifrcp[1751,:], color='red')
            ax.scatter(tilts[1752,:], scifrcp[1752,:], color='orange')
            ax.set_ylim(0., 3000)
            plt.show()
        debugger.set_trace()
    #
    msgs.info("Fitting sky background spectrum")
    if slf._argflag['reduce']['bgsubtraction']['method'].lower() == 'polyscan':
        polypoints = 5
        nsmth = 15
        bgmodel = arcyproc.polyscan_fitsky(tilts.copy(), scifrcp.copy(), 1.0/errframe, maskval, polyorder, polypoints, nsmth, repeat)
        bgpix = bgmodel[whord]
        sbgpix = bgpix[xargsrt]
        wbg = np.where(sbgpix != maskval)
        # Smooth this spectrum
        polyorder = 1
        xpix = sxvpix[wbg]
        maxdiff = np.sort(xpix[1:]-xpix[:-1])[xpix.size-sciframe.shape[0]-1] # only include the next pixel in the fit if it is less than 10x the median difference between all pixels
        msgs.info("Generating sky background image")
        if msgs._debug['sky_sub']:
            debugger.set_trace()
            debugger.xplot(sxvpix[wbg]*tilts.shape[0], sbgpix[wbg], scatter=True)
        bgscan = arcyutils.polyfit_scan_lim(sxvpix[wbg], sbgpix[wbg].copy(), np.ones(wbg[0].size,dtype=np.float), maskval, polyorder, sciframe.shape[1]/3, repeat, maxdiff)
        # Restrict to good values
        gdscan = bgscan != maskval
        if msgs._debug['sky_sub']:
            debugger.set_trace()
            debugger.xplot(sxvpix[wbg[0][gdscan]]*tilts.shape[0], sbgpix[wbg[0][gdscan]], scatter=True)
        if np.sum(~gdscan) > 0:
            msgs.warn("At least one masked value in bgscan")
        # Generate
        bgframe = np.interp(tilts.flatten(), sxvpix[wbg[0][gdscan]], bgscan[gdscan]).reshape(tilts.shape)
    elif slf._argflag['reduce']['bgsubtraction']['method'].lower() == 'bspline':
        msgs.info("Using bspline sky subtraction")
        gdp = scifrcp != maskval
        srt = np.argsort(tilts[gdp])
        bspl = arutils.func_fit(tilts[gdp][srt], scifrcp[gdp][srt], 'bspline', 3,
                                **slf._argflag['reduce']['bgsubtraction']['bspline_keywds'])
        bgf_flat = arutils.func_val(bspl, tilts.flatten(), 'bspline')
        bgframe = bgf_flat.reshape(tilts.shape)
        if msgs._debug['sky_sub']:
            gdp = scifrcp != maskval
            srt = np.argsort(tilts.flatten())
            plt.clf()
            ax = plt.gca()
            ax.scatter(tilts[gdp]*tilts.shape[0], scifrcp[gdp], marker='o')
            ax.plot(tilts.flatten()[srt]*tilts.shape[0], bgf_flat[srt], 'r-')
            plt.show()
            debugger.set_trace()
    else:
        msgs.error('Not ready for this method for bgsubtraction {:s}'.format(
                slf._argflag['reduce']['bgsubtraction']['method'].lower()))
    if np.sum(np.isnan(bgframe)) > 0:
        msgs.warn("NAN in bgframe.  Replacing with 0")
        bad = np.isnan(bgframe)
        bgframe[bad] = 0.
    if msgs._debug['sky_sub']:
        debugger.set_trace()
    # Plot to make sure that the result is good
    #arutils.ds9plot(bgframe)
    #arutils.ds9plot(sciframe-bgframe)
    return bgframe


def error_frame_postext(slf, sciframe, idx, fitsdict):
    # Dark Current noise
    dnoise = slf._spect['det']['darkcurr'] * float(fitsdict["exptime"][idx])/3600.0
    # The effective read noise
    rnoise = slf._spect['det']['ronoise']**2 + (0.5*slf._spect['det']['gain'])**2
    errframe = np.zeros_like(sciframe)
    w = np.where(sciframe != -999999.9)
    errframe[w] = np.sqrt(sciframe[w] + rnoise + dnoise)
    w = np.where(sciframe == -999999.9)
    errframe[w] = 999999.9
    return errframe


def flatfield(slf, sciframe, flatframe, det, snframe=None,
              varframe=None):
    """ Flat field the input image
    Parameters
    ----------
    slf
    sciframe : 2d image
    flatframe : 2d image
    snframe : 2d image, optional
    det : int
      Detector index

    Returns
    -------
    flat-field image
    and updated sigma array if snframe is input
    or updated variance array if varframe is input

    """
    if (varframe is not None) & (snframe is not None):
        msgs.error("Cannot set both varframe and snframe")
    # New image
    retframe = np.zeros_like(sciframe)
    w = np.where(flatframe > 0.0)
    retframe[w] = sciframe[w]/flatframe[w]
    if w[0].size != flatframe.size:
        ww = np.where(flatframe <= 0.0)
        slf._bpix[det-1][ww] = 1.0
    # Variance?
    if varframe is not None:
        retvar = np.zeros_like(sciframe)
        retvar[w] = varframe[w]/flatframe[w]**2
        return retframe, retvar
    # Error image
    if snframe is None:
        return retframe
    else:
        errframe = np.zeros_like(sciframe)
        wnz = np.where(snframe>0.0)
        errframe[wnz] = retframe[wnz]/snframe[wnz]
        return retframe, errframe


def flatnorm(slf, det, msflat, maskval=-999999.9, overpix=6, plotdesc=""):
    """ Normalize the flat-field frame

    Parameters
    ----------
    slf : class
      An instance of the Science Exposure class
    det : int
      Detector number
    msflat : ndarray
      Flat-field image
    maskval : float
      Global floating point mask value used throughout the code
    overpix : int
      overpix/2 = the number of pixels to extend beyond each side of the order trace
    plotdesc : str
      A title for the plotted QA

    Returns
    -------
    msnormflat : ndarray
      The normalized flat-field frame
    msblaze : ndarray
      A 2d array containing the blaze function for each slit
    """
    msgs.info("Normalizing the master flat field frame")
    norders = slf._lordloc[det-1].shape[1]
    # First, determine the relative scale of each amplifier (assume amplifier 1 has a scale of 1.0)
    if (slf._spect['det'][det-1]['numamplifiers'] > 1) & (norders > 1):
        sclframe = get_ampscale(slf, det, msflat)
        # Divide the master flat by the relative scale frame
        msflat /= sclframe
    # Determine the blaze
    polyord_blz = 2  # This probably doesn't need to be a parameter that can be set by the user
    # Look at the end corners of the detector to get detector size in the dispersion direction
    #xstr = slf._pixlocn[det-1][0,0,0]-slf._pixlocn[det-1][0,0,2]/2.0
    #xfin = slf._pixlocn[det-1][-1,-1,0]+slf._pixlocn[det-1][-1,-1,2]/2.0
    #xint = slf._pixlocn[det-1][:,0,0]
    # Find which pixels are within the order edges
    msgs.info("Identifying pixels within each order")
    ordpix = arcyutils.order_pixels(slf._pixlocn[det-1], slf._lordloc[det-1], slf._rordloc[det-1], slf._dispaxis)
    msgs.info("Applying bad pixel mask")
    ordpix *= (1-slf._bpix[det-1].astype(np.int))
    msgs.info("Rectifying the orders to estimate the background locations")
    #badorders = np.zeros(norders)
    msnormflat = maskval*np.ones_like(msflat)
    msblaze = maskval*np.ones((msflat.shape[0],norders))
    msgs.work("Must consider different amplifiers when normalizing and determining the blaze function")
    msgs.work("Multiprocess this step to make it faster")
    flat_ext1d = maskval*np.ones((msflat.shape[0],norders))
    for o in xrange(norders):
        # Rectify this order
        recframe = arcyextract.rectify(msflat, ordpix, slf._pixcen[det-1][:,o], slf._lordpix[det-1][:,o],
                                       slf._rordpix[det-1][:,o], slf._pixwid[det-1][o]+overpix, maskval, slf._dispaxis)
        if slf._argflag["reduce"]["FlatMethod"].lower()=="polyscan":
            polyorder = slf._argflag["reduce"]["FlatParams"][0]
            polypoints = slf._argflag["reduce"]["FlatParams"][1]
            repeat = slf._argflag["reduce"]["FlatParams"][2]
            # Take the median along the spatial dimension
            flatmed = np.median(recframe, axis=1)
            # Perform a polynomial fitting scheme to determine the blaze profile
            xarray = np.arange(flatmed.size, dtype=np.float)
            weight = flatmed.copy()
            msgs.work("Routine doesn't support user parameters yet")
            msgs.bug("Routine doesn't support user parameters yet")
            blazet = arcyutils.polyfit_scan(xarray, flatmed.copy(), weight, maskval, polyorder, polypoints, repeat)
             # Remove the masked endpoints
            outx, outy, outm, lox, hix = arcyproc.remove_maskedends(xarray, flatmed, blazet, maskval)
            # Inspect the end points and extrapolate from the best fitting end pixels
            derv = (outm[1:]-outm[:-1])/(outx[1:]-outx[:-1])
            dervx = 0.5*(outx[1:]+outx[:-1])
            derv2 = (derv[1:]-derv[:-1])/(dervx[1:]-dervx[:-1])
            medv = np.median(derv2)
            madv = 1.4826*np.median(np.abs(derv2-medv))
            blaze = arcyproc.blaze_fitends(outx, outy, outm, derv2-medv, madv, polyord_blz, polypoints)
            #plt.plot(xarray,flatmed,'k-',drawstyle='steps')
            #plt.plot(xarray, blaze, 'r-')
            #plt.show()
            #np.savetxt("check_blaze_ord{0:d}.txt".format(o),np.transpose((xarray,flatmed)))
            # Divide the flat by the fitted flat profile
            finalblaze = np.ones(recframe.shape[0])
            finalblaze[lox:hix] = blaze.copy()
            blazenrm = finalblaze.reshape((finalblaze.size, 1)).repeat(recframe.shape[1], axis=1)
            recframe /= blazenrm
            # Store the blaze for this order
            msblaze[lox:hix,o] = blaze.copy()
            flat_ext1d[:,o] = flatmed.copy()
            # Sort the normalized frames along the dispersion direction
            recsort = np.sort(recframe, axis=0)
            # Find the mean value, but only consider the "innermost" 50 per cent of pixels (i.e. the pixels closest to 1.0)
            recmean = arcyproc.scale_blaze(recsort, maskval)
            #rows = np.arange(recsort.shape[0]/4,(3*recsort.shape[0])/4,dtype=np.int)
            #w = np.ix_(rows,np.arange(recframe.shape[1]))
            #recmean = np.mean(recsort[w],axis=0)
            if slf._argflag['pixflat']['norm']['recnorm']:
                for i in xrange(recmean.size):
                    recframe[:, i] /= recmean[i]
            # Undo the rectification
            normflat_unrec = arcyextract.rectify_undo(recframe, slf._pixcen[det-1][:,o], slf._lordpix[det-1][:,o],
                                                      slf._rordpix[det-1][:,o], slf._pixwid[det-1][o], maskval,
                                                      msflat.shape[0], msflat.shape[1], slf._dispaxis)
            # Apply the normalized flatfield for this order to the master normalized frame
            msnormflat = arcyproc.combine_nrmflat(msnormflat, normflat_unrec, slf._pixcen[det-1][:,o],
                                                  slf._lordpix[det-1][:,o], slf._rordpix[det-1][:,o],
                                                  slf._pixwid[det-1][o]+overpix, maskval, slf._dispaxis)
        else:
            msgs.error("Flatfield method {0:s} is not supported".format(slf._argflag["reduce"]["FlatMethod"]))
    # Send the blaze away to be plotted and saved
    msgs.work("Perform a 2D PCA analysis on echelle blaze fits?")
    arplot.plot_orderfits(slf, msblaze, flat_ext1d, desc=plotdesc)
    # If there is more than 1 amplifier, apply the scale between amplifiers to the normalized flat
    if (slf._spect['det'][det-1]['numamplifiers'] > 1) & (norders > 1):
        msnormflat *= sclframe
    return msnormflat, msblaze


def get_ampscale(slf, det, msflat):
    """ Normalize the flat-field frame

    Parameters
    ----------
    slf : class
      An instance of the Science Exposure class
    det : int
      Detector number
    msflat : ndarray
      Flat-field image

    Returns
    -------
    sclframe : ndarray
      A frame to scale all amplifiers to the same counts at the amplifier borders
    """
    sclframe = np.ones_like(msflat)
    ampdone = np.zeros(slf._spect['det'][det-1]['numamplifiers'], dtype=int) # 1 = amplifiers have been assigned a scale
    ampdone[0]=1
    while np.sum(ampdone) != slf._spect['det'][det-1]['numamplifiers']:
        abst, bbst, nbst, n0bst, n1bst = -1, -1, -1, -1, -1 # Reset the values for the most overlapping amplifier
        for a in xrange(0, slf._spect['det'][det-1]['numamplifiers']): # amplifier 'a' is always the reference amplifier
            if ampdone[a] == 0: continue
            for b in xrange(0, slf._spect['det'][det-1]['numamplifiers']):
                if ampdone[b] == 1 or a == b: continue
                tstframe = np.zeros_like(msflat)
                tstframe[np.where(slf._ampsec[det-1] == a+1)] = 1
                tstframe[np.where(slf._ampsec[det-1] == b+1)] = 2
                # Determine the total number of adjacent edges between amplifiers a and b
                n0 = np.sum(tstframe[1:,:]-tstframe[:-1,:])
                n1 = np.sum(tstframe[:,1:]-tstframe[:,:-1])
                if (abs(n0)+abs(n1)) > nbst:
                    n0bst = n0
                    n1bst = n1
                    nbst = abs(n0)+abs(n1)
                    abst = a
                    bbst = b
        # Determine the scaling factor for these two amplifiers
        tstframe = np.zeros_like(msflat)
        tstframe[np.where(slf._ampsec[det-1] == abst+1)] = 1
        tstframe[np.where(slf._ampsec[det-1] == bbst+1)] = 2
        if abs(n0bst) > abs(n1bst):
            # The amplifiers overlap on the zeroth index
            w = np.where(tstframe[1:,:]-tstframe[:-1,:] != 0)
            sclval = np.median(msflat[w[0][0]+1, w[1]])/np.median(msflat[w[0][0], w[1]])
            # msflat[w[0][0], w[1][0:50]] = 1.0E10
            # msflat[w[0][0]-1, w[1][0:50]] = -1.0E10
            # arutils.ds9plot(msflat)
            if n0bst > 0:
                # Then pixel w[0][0] falls on amplifier a
                sclval = sclframe[w[0][0], w[1]] * sclval
            else:
                # pixel w[0][0] falls on amplifier b
                sclval = sclframe[w[0][0]+1, w[1]] / sclval
        else:
            # The amplifiers overlap on the first index
            w = np.where(tstframe[:,1:]-tstframe[:,:-1] != 0)
            sclval = np.median(msflat[w[0], w[1][0]+1]/msflat[w[0], w[1][0]])
            if n1bst > 0:
                # Then pixel w[1][0] falls on amplifier a
                sclval = sclframe[w[0], w[1][0]] * sclval
            else:
                # pixel w[1][0] falls on amplifier b
                sclval = sclframe[w[0], w[1][0]+1] / sclval
        # Finally, apply the scale factor thwe amplifier b
        w = np.where(slf._ampsec[det-1] == bbst+1)
        sclframe[w] = np.median(sclval)
        ampdone[bbst] = 1
    return sclframe


def get_ampsec_trimmed(slf, fitsdict, det, scidx):
    """
     Generate a frame that identifies each pixel to an amplifier, and then trim it to the data sections.
     This frame can be used to later identify which trimmed pixels correspond to which amplifier

    Parameters
    ----------
    slf : class
      An instance of the ScienceExposure class
    fitsdict : dict
      Contains relevant information from fits header files
    det : int
      Detector number, starts at 1
    scidx : int
      Index of science frame

    Returns
    -------
    fitsdict : dict
      Updates to the input fitsdict
    """
    # Get naxis0, naxis1, datasec, oscansec, ampsec for specific instruments
    if slf._argflag['run']['spectrograph'] in ['lris_blue', 'lris_red']:
        msgs.info("Parsing datasec,oscansec,ampsec from headers")
        temp, head0, secs = arlris.read_lris(fitsdict['directory'][scidx]+
                                             fitsdict['filename'][scidx],
                                             det)
        # Naxis
        fitsdict['naxis0'][scidx] = temp.shape[0]
        fitsdict['naxis1'][scidx] = temp.shape[1]
        # Loop on amplifiers
        for kk in range(slf._spect['det'][det-1]['numamplifiers']):
            datasec = "datasec{0:02d}".format(kk+1)
            slf._spect['det'][det-1][datasec] = arload.load_sections(secs[0][kk], msgs)
            oscansec = "oscansec{0:02d}".format(kk+1)
            slf._spect['det'][det-1][oscansec] = arload.load_sections(secs[1][kk], msgs)
            ampsec = "ampsec{0:02d}".format(kk+1)
            slf._spect['det'][det-1][ampsec] = arload.load_sections(secs[2][kk], msgs)
    # For convenience
    naxis0, naxis1 = int(fitsdict['naxis0'][scidx]), int(fitsdict['naxis1'][scidx])
    # Initialize the returned array
    retarr = np.zeros((naxis0, naxis1))
    for i in xrange(slf._spect['det'][det-1]['numamplifiers']):
        datasec = "datasec{0:02d}".format(i+1)
        x0, x1, y0, y1 = slf._spect['det'][det-1][datasec][0][0], slf._spect['det'][det-1][datasec][0][1], slf._spect['det'][det-1][datasec][1][0], slf._spect['det'][det-1][datasec][1][1]
        if x0 < 0: x0 += naxis0
        if x1 <= 0: x1 += naxis0
        if y0 < 0: y0 += naxis1
        if y1 <= 0: y1 += naxis1
        # Fill in the pixels for this amplifier
        xv = np.arange(x0, x1)
        yv = np.arange(y0, y1)
        w = np.ix_(xv, yv)
        try:
            retarr[w] = i+1
        except IndexError:
            debugger.set_trace()
        # Save these locations for trimming
        if i == 0:
            xfin = xv.copy()
            yfin = yv.copy()
        else:
            xfin = np.unique(np.append(xfin, xv.copy()))
            yfin = np.unique(np.append(yfin, yv.copy()))
    # Construct and array with the rows and columns to be extracted
    w = np.ix_(xfin, yfin)
    slf._ampsec[det-1] = retarr[w]
    return


def get_wscale(slf):
    """
    This routine calculates the wavelength array based on the sampling size (in km/s) of each pixel.
    It conveniently assumes a standard reference wavelength of 911.75348 A
    """

    lam0 = 911.75348
    step = 1.0 + slf._argflag['reduce']['pixelsize']/299792.458
    # Determine the number of pixels from lam0 that need to be taken to reach the minimum wavelength of the spectrum
    msgs.work("No orders should be masked -- remove this code when the auto wavelength ID routine is fixed, and properly extrapolates.")
    w = np.where(slf._waveids!=-999999.9)
    nmin = int(np.log10(np.min(slf._waveids[w])/lam0)/np.log10(step) )
    nmax = int(1.0 + np.log10(np.max(slf._waveids[w])/lam0)/np.log10(step) ) # 1.0+ is to round up
    wave = np.min(slf._waveids[w]) * (step**np.arange(1+nmax-nmin))
    msgs.info("Extracted wavelength range will be: {0:.5f} - {1:.5f}".format(wave.min(),wave.max()))
    msgs.info("Total number of spectral pixels in the extracted spectrum will be: {0:d}".format(1+nmax-nmin))
    return wave


def reduce_frame(slf, sciframe, scidx, fitsdict, det, standard=False):
    """ Run standard extraction steps on a frame

    Parameters
    ----------
    sciframe : image
      Bias subtracted image (using arload.load_frame)
    scidx : int
      Index of the frame
    fitsdict : dict
      Contains relevant information from fits header files
    det : int
      Detector index
    standard : bool, optional
      Standard star frame?
    """
    # Check inputs
    if not isinstance(scidx,int):
        raise IOError("scidx needs to be an int")
    # Convert ADUs to electrons
    sciframe *= gain_frame(slf,det) #slf._spect['det'][det-1]['gain']
    # Mask
    slf._scimask[det-1] = np.zeros_like(sciframe).astype(int)
    msgs.info("Masking bad pixels")
    slf.update_sci_pixmask(det, slf._bpix[det-1], 'BadPix')
    # Variance
    msgs.info("Generate raw variance frame (from detected counts [flat fielded])")
    rawvarframe = variance_frame(slf, det, sciframe, scidx, fitsdict)
    ###############
    # Subtract off the scattered light from the image
    msgs.work("Scattered light subtraction is not yet implemented...")
    ###############
    # Flat field the science frame (and variance)
    if slf._argflag['reduce']['flatfield']:
        msgs.info("Flat fielding the science frame")
        sciframe, rawvarframe = flatfield(slf, sciframe, slf._mspixflatnrm[det-1], det,
                             varframe=rawvarframe)
    else:
        msgs.info("Not performing a flat field calibration")
    if not standard:
        slf._sciframe[det-1] = sciframe
        slf._rawvarframe[det-1] = rawvarframe
    ###############
    # Identify cosmic rays
    msgs.work("Include L.A.Cosmic arguments in the settings files")
    if True: crmask = lacosmic(slf, fitsdict, det, sciframe, scidx, grow=1.5)
    else: crmask = np.zeros(sciframe.shape)
    # Mask
    slf.update_sci_pixmask(det, crmask, 'CR')
    msgs.work("For now, perform extraction -- really should do this after the flexure+heliocentric correction")
    ###############
    # Estimate Sky Background
    if slf._argflag['reduce']['bgsubtraction']['perform']:
        # Perform an iterative background/science extraction
        if msgs._debug['obj_profile'] and False:
            msgs.warn("Reading background from 2D image on disk")
            from astropy.io import fits
            datfil = slf._argflag['run']['scidir']+'/spec2d_{:s}.fits'.format(slf._basename.replace(":","_"))
            hdu = fits.open(datfil)
            bgframe = hdu[1].data - hdu[2].data
        else:
            msgs.info("First estimate of the sky background")
            bgframe = bg_subtraction(slf, det, sciframe, rawvarframe, crmask)
        #bgframe = bg_subtraction(slf, det, sciframe, varframe, crmask)
        modelvarframe = variance_frame(slf, det, sciframe, scidx, fitsdict, skyframe=bgframe)
        if not standard: # Need to save
            slf._modelvarframe[det-1] = modelvarframe
            slf._bgframe[det-1] = bgframe
    ###############
    # Estimate trace of science objects
    scitrace = artrace.trace_object(slf, det, sciframe-bgframe, modelvarframe, crmask, doqa=(not standard))
    if scitrace is None:
        msgs.info("Not performing extraction for science frame"+msgs.newline()+fitsdict['filename'][scidx[0]])
        debugger.set_trace()
        #continue
    ###############
    # Finalize the Sky Background image
    if slf._argflag['reduce']['bgsubtraction']['perform'] & (scitrace['nobj']>0):
        # Perform an iterative background/science extraction
        msgs.info("Finalizing the sky background image")
        trcmask = scitrace['object'].sum(axis=2)
        trcmask[np.where(trcmask>0.0)] = 1.0
        if not msgs._debug['obj_profile']:
            bgframe = bg_subtraction(slf, det, sciframe, modelvarframe, crmask, tracemask=trcmask)
        # Redetermine the variance frame based on the new sky model
        modelvarframe = variance_frame(slf, det, sciframe, scidx, fitsdict, skyframe=bgframe)
        # Save
        if not standard:
            slf._modelvarframe[det-1] = modelvarframe
            slf._bgframe[det-1] = bgframe

    ###############
    # Flexure down the slit? -- Not currently recommended
    if slf._argflag['reduce']['flexure']['spec'] == 'slit_cen':
        flex_dict = arwave.flexure_slit(slf, det)
        arqa.flexure(slf, det, flex_dict, slit_cen=True)

    ###############
    # Determine the final trace of the science objects
    msgs.info("Final trace")
    scitrace = artrace.trace_object(slf, det, sciframe-bgframe, modelvarframe, crmask, doqa=(not standard))
    if standard:
        slf._msstd[det-1]['trace'] = scitrace
        specobjs = arspecobj.init_exp(slf, scidx, det, fitsdict,
                                      trc_img=scitrace, objtype='standard')
        slf._msstd[det-1]['spobjs'] = specobjs
    else:
        slf._scitrace[det-1] = scitrace
        # Generate SpecObjExp list
        specobjs = arspecobj.init_exp(slf, scidx, det, fitsdict,
                                      trc_img=scitrace, objtype='science')
        slf._specobjs[det-1] = specobjs

    ###############
    # Extract
    if scitrace['nobj'] == 0:
        msgs.warn("No objects to extract for science frame"+msgs.newline()+fitsdict['filename'][scidx])
        return True

    # Boxcar
    msgs.info("Extracting")
    bgcorr_box = arextract.boxcar(slf, det, specobjs, sciframe-bgframe,
                                  rawvarframe, bgframe, crmask, scitrace)

    # Optimal
    if not standard:
        msgs.info("Attempting optimal extraction with model profile")
        arextract.obj_profiles(slf, det, specobjs, sciframe-bgframe-bgcorr_box,
                               modelvarframe, bgframe+bgcorr_box, crmask, scitrace)
        newvar = arextract.optimal_extract(slf, det, specobjs, sciframe-bgframe-bgcorr_box,
                                  modelvarframe, bgframe+bgcorr_box, crmask, scitrace)
        msgs.work("Should update variance image (and trace?) and repeat")
        #
        arextract.obj_profiles(slf, det, specobjs, sciframe-bgframe-bgcorr_box,
                               newvar, bgframe+bgcorr_box, crmask, scitrace)
        finalvar = arextract.optimal_extract(slf, det, specobjs, sciframe-bgframe-bgcorr_box,
                                           newvar, bgframe+bgcorr_box, crmask, scitrace)
        slf._modelvarframe[det-1] = finalvar.copy()

    # Flexure correction?
    if (slf._argflag['reduce']['flexure']['spec'] is not None) and (not standard):
        flex_dict = arwave.flexure_obj(slf, det)
        arqa.flexure(slf, det, flex_dict)

    # Final
    if not standard:
        slf._bgframe[det-1] += bgcorr_box
    # Return
    return True


def sn_frame(slf, sciframe, idx):

    # Dark Current noise
    dnoise = slf._spect['det']['darkcurr'] * float(slf._fitsdict["exptime"][idx])/3600.0
    # The effective read noise
    rnoise = np.sqrt(slf._spect['det']['ronoise']**2 + (0.5*slf._spect['det']['gain'])**2)
    errframe = np.abs(sciframe) + rnoise + dnoise
    # If there are negative pixels, mask them as bad pixels
    w = np.where(errframe <= 0.0)
    if w[0].size != 0:
        msgs.warn("The error frame is negative for {0:d} pixels".format(w[0].size)+msgs.newline()+"Are you sure the bias frame is correct?")
        msgs.info("Masking these {0:d} pixels".format(w[0].size))
        errframe[w]  = 0.0
        slf._bpix[w] = 1.0
    w = np.where(errframe > 0.0)
    snframe = np.zeros_like(sciframe)
    snframe[w] = sciframe[w]/np.sqrt(errframe[w])
    return snframe



def lacosmic(slf, fitsdict, det, sciframe, scidx, maxiter=1, grow=1.5, maskval=-999999.9):
    """
    Identify cosmic rays using the L.A.Cosmic algorithm
    U{http://www.astro.yale.edu/dokkum/lacosmic/}
    (article : U{http://arxiv.org/abs/astro-ph/0108003})
    This routine is mostly courtesy of Malte Tewes

    :param grow: Once CRs are identified, grow each CR detection by all pixels within this radius
    :return: mask of cosmic rays (0=no CR, 1=CR)
    """

    msgs.info("Detecting cosmic rays with the L.A.Cosmic algorithm")
    msgs.work("Include these parameters in the settings files to be adjusted by the user")
    sigclip = 5.0
    sigfrac = 0.3
    objlim  = 5.0
    # Set the settings
    scicopy = sciframe.copy()
    crmask = np.cast['bool'](np.zeros(sciframe.shape))
    sigcliplow = sigclip * sigfrac

    # Determine if there are saturated pixels
    satpix = np.zeros_like(sciframe)
    satlev = slf._spect['det'][det-1]['saturation']*slf._spect['det'][det-1]['nonlinear']
    wsat = np.where(sciframe >= satlev)
    if wsat[0].size == 0: satpix = None
    else:
        satpix[wsat] = 1.0
        satpix = np.cast['bool'](satpix)

    # Define the kernels
    laplkernel = np.array([[0.0, -1.0, 0.0], [-1.0, 4.0, -1.0], [0.0, -1.0, 0.0]])  # Laplacian kernal
    growkernel = np.ones((3,3))
    for i in xrange(1, maxiter+1):
        msgs.info("Convolving image with Laplacian kernel")
        # Subsample, convolve, clip negative values, and rebin to original size
        #set_trace()
        subsam = arutils.subsample(scicopy)
        conved = signal.convolve2d(subsam, laplkernel, mode="same", boundary="symm")
        cliped = conved.clip(min=0.0)
        lplus = arutils.rebin(cliped, np.array(cliped.shape)/2.0)

        msgs.info("Creating noise model")
        # Build a custom noise map, and compare  this to the laplacian
        m5 = ndimage.filters.median_filter(scicopy, size=5, mode='mirror')
        noise = np.sqrt(variance_frame(slf, det, m5, scidx, fitsdict))
        msgs.info("Calculating Laplacian signal to noise ratio")

        # Laplacian S/N
        s = lplus / (2.0 * noise)  # Note that the 2.0 is from the 2x2 subsampling

        # Remove the large structures
        sp = s - ndimage.filters.median_filter(s, size=5, mode='mirror')

        msgs.info("Selecting candidate cosmic rays")
        # Candidate cosmic rays (this will include HII regions)
        candidates = sp > sigclip
        nbcandidates = np.sum(candidates)

        msgs.info("{0:5d} candidate pixels".format(nbcandidates))

        # At this stage we use the saturated stars to mask the candidates, if available :
        if satpix is not None:
            msgs.info("Masking saturated pixels")
            candidates = np.logical_and(np.logical_not(satpix), candidates)
            nbcandidates = np.sum(candidates)

            msgs.info("{0:5d} candidate pixels not part of saturated stars".format(nbcandidates))

        msgs.info("Building fine structure image")

        # We build the fine structure image :
        m3 = ndimage.filters.median_filter(scicopy, size=3, mode='mirror')
        m37 = ndimage.filters.median_filter(m3, size=7, mode='mirror')
        f = m3 - m37
        f /= noise
        f = f.clip(min=0.01)

        msgs.info("Removing suspected compact bright objects")

        # Now we have our better selection of cosmics :
        cosmics = np.logical_and(candidates, sp/f > objlim)
        nbcosmics = np.sum(cosmics)

        msgs.info("{0:5d} remaining candidate pixels".format(nbcosmics))

        # What follows is a special treatment for neighbors, with more relaxed constains.

        msgs.info("Finding neighboring pixels affected by cosmic rays")

        # We grow these cosmics a first time to determine the immediate neighborhod  :
        growcosmics = np.cast['bool'](signal.convolve2d(np.cast['float32'](cosmics), growkernel, mode="same", boundary="symm"))

        # From this grown set, we keep those that have sp > sigmalim
        # so obviously not requiring sp/f > objlim, otherwise it would be pointless
        growcosmics = np.logical_and(sp > sigclip, growcosmics)

        # Now we repeat this procedure, but lower the detection limit to sigmalimlow :

        finalsel = np.cast['bool'](signal.convolve2d(np.cast['float32'](growcosmics), growkernel, mode="same", boundary="symm"))
        finalsel = np.logical_and(sp > sigcliplow, finalsel)

        # Unmask saturated pixels:
        if satpix != None:
            msgs.info("Masking saturated stars")
            finalsel = np.logical_and(np.logical_not(satpix), finalsel)

        ncrp = np.sum(finalsel)

        msgs.info("{0:5d} pixels detected as cosmics".format(ncrp))

        # We find how many cosmics are not yet known :
        newmask = np.logical_and(np.logical_not(crmask), finalsel)
        nnew = np.sum(newmask)

        # We update the mask with the cosmics we have found :
        crmask = np.logical_or(crmask, finalsel)

        msgs.info("Iteration {0:d} -- {1:d} pixels identified as cosmic rays ({2:d} new)".format(i, ncrp, nnew))
        if ncrp == 0: break
    # Additional algorithms (not traditionally implemented by LA cosmic) to remove some false positives.
    msgs.work("The following algorithm would be better on the rectified, tilts-corrected image")
    filt  = ndimage.sobel(sciframe, axis=1, mode='constant')
    filty = ndimage.sobel(filt/np.sqrt(np.abs(sciframe)), axis=0, mode='constant')
    filty[np.where(np.isnan(filty))]=0.0
    sigimg  = arcyproc.cr_screen(filty,0.0)
    sigsmth = ndimage.filters.gaussian_filter(sigimg,1.5)
    sigsmth[np.where(np.isnan(sigsmth))]=0.0
    sigmask = np.cast['bool'](np.zeros(sciframe.shape))
    sigmask[np.where(sigsmth>sigclip)] = True
    crmask = np.logical_and(crmask, sigmask)
    msgs.info("Growing cosmic ray mask by 1 pixel")
    crmask = arcyutils.grow_masked(crmask.astype(np.float), grow, 1.0)
    return crmask


def gain_frame(slf, det):
    """ Generate a gain image from the spect dict

    Parameters
    ----------
    slf
    det

    Returns
    -------
    gain_img : ndarray

    """
    # Loop on amplifiers
    gain_img = np.zeros_like(slf._ampsec[det-1])
    for ii in range(slf._spect['det'][det-1]['numamplifiers']):
        amp = ii+1
        amppix = slf._ampsec[det-1] == amp
        gain_img[amppix] = slf._spect['det'][det-1]['gain'][amp-1]
    # Return
    return gain_img


def rn_frame(slf, det):
    """ Generate a RN image

    Parameters
    ----------
    slf
    det

    Returns
    -------
    rn_img : ndarray
      Read noise *variance* image (i.e. RN**2)
    """
    # Loop on amplifiers
    rnimg = np.zeros_like(slf._ampsec[det-1])
    for ii in range(slf._spect['det'][det-1]['numamplifiers']):
        amp = ii+1
        amppix = slf._ampsec[det-1] == amp
        rnimg[amppix] = (slf._spect['det'][det-1]['ronoise'][ii]**2 +
                         (0.5*slf._spect['det'][det-1]['gain'][ii])**2)
    # Return
    return rnimg


<<<<<<< HEAD
def sub_overscan(slf, det, file):
    """ Subtract overscan
=======
def sub_overscan(slf, det, file, use_datasec=False):
    """
    Subtract overscan
    use_datasec : bool, optional
      Overscan region is limited to datasec, not ampsec
>>>>>>> f6553b5f
    """

    for i in xrange(slf._spect['det'][det-1]['numamplifiers']):
        # Determine the section of the chip that contains the overscan region
        oscansec = "oscansec{0:02d}".format(i+1)
        ox0, ox1, oy0, oy1 = slf._spect['det'][det-1][oscansec][0][0], slf._spect['det'][det-1][oscansec][0][1], slf._spect['det'][det-1][oscansec][1][0], slf._spect['det'][det-1][oscansec][1][1]
        if ox0 < 0: ox0 += file.shape[0]
        if ox1 <= 0: ox1 += file.shape[0]
        if oy0 < 0: oy0 += file.shape[1]
        if oy1 <= 0: oy1 += file.shape[1]
        xos = np.arange(ox0, ox1)
        yos = np.arange(oy0, oy1)
        w = np.ix_(xos, yos)
        oscan = file[w]
        # Determine the section of the chip that is read out by the amplifier
        ampsec = "ampsec{0:02d}".format(i+1)
        ax0, ax1, ay0, ay1 = slf._spect['det'][det-1][ampsec][0][0], slf._spect['det'][det-1][ampsec][0][1], slf._spect['det'][det-1][ampsec][1][0], slf._spect['det'][det-1][ampsec][1][1]
        if ax0 < 0: ax0 += file.shape[0]
        if ax1 <= 0: ax1 += file.shape[0]
        if ay0 < 0: ay0 += file.shape[1]
        if ay1 <= 0: ay1 += file.shape[1]
        xam = np.arange(ax0, ax1)
        yam = np.arange(ay0, ay1)
        wa = np.ix_(xam, yam)
        # Make sure the overscan section has at least one side consistent with ampsec (note: ampsec should contain both datasec and oscansec)
        if ax1-ax0 == ox1-ox0:
            #osfit = np.mean(oscan, axis=1)
            osfit = np.median(oscan, axis=1)  # Mean was hit by CRs
            flg_oscan = 1
        elif ay1-ay0 == oy1-oy0:
            #osfit = np.mean(oscan, axis=0)   # Mean was hit by CRs
            osfit = np.median(oscan, axis=0)
            flg_oscan = 0
        else:
            msgs.error("Overscan sections do not match amplifier sections for amplifier {0:d}".format(i+1))
        # Fit/Model the overscan region
        if slf._argflag['reduce']['oscanMethod'].lower() == "polynomial":
            c = np.polyfit(np.arange(osfit.size), osfit, slf._argflag['reduce']['oscanParams'][0])
            ossub = np.polyval(c, np.arange(osfit.size))#.reshape(osfit.size,1)
        elif slf._argflag['reduce']['oscanMethod'].lower() == "savgol":
            ossub = savgol_filter(osfit, slf._argflag['reduce']['oscanParams'][1], slf._argflag['reduce']['oscanParams'][0])
        else:
            msgs.warn("Overscan subtraction method {0:s} is not implemented".format(slf._argflag['reduce']['oscanMethod']))
            msgs.info("Using a linear fit to the overscan region")
            c = np.polyfit(np.arange(osfit.size), osfit, 1)
            ossub = np.polyval(c, np.arange(osfit.size))#.reshape(osfit.size,1)
        #plt.plot(np.arange(osfit.size),osfit,'k-')
        #plt.plot(np.arange(osfit.size),ossub,'r-')
        #plt.show()
        #plt.clf()
        # Determine the section of the chip that contains data for this amplifier
        if use_datasec:
            datasec = "datasec{0:02d}".format(i+1)
            dx0, dx1, dy0, dy1 = slf._spect['det'][det-1][datasec][0][0], slf._spect['det'][det-1][datasec][0][1], slf._spect['det'][det-1][datasec][1][0], slf._spect['det'][det-1][datasec][1][1]
            if dx0 < 0: dx0 += file.shape[0]
            if dx1 <= 0: dx1 += file.shape[0]
            if dy0 < 0: dy0 += file.shape[1]
            if dy1 <= 0: dy1 += file.shape[1]
            xds = np.arange(dx0, dx1)
            yds = np.arange(dy0, dy1)
        else:
            xds = np.arange(ax0, ax1)
            yds = np.arange(ay0, ay1)
        wd = np.ix_(xds, yds)
        ossub = ossub.reshape(osfit.size, 1)
        if wd[0].shape[0] == ossub.shape[0]:
            file[wd] -= ossub
        elif wd[1].shape[1] == ossub.shape[0]:
            file[wd] -= ossub.T
        else:
            msgs.error("Could not subtract bias from overscan region --"+msgs.newline()+"size of extracted regions does not match")
    # Return
    del xam, yam, xds, yds, xos, yos, oscan
    return file


def trim(slf, file, det):
    for i in xrange (slf._spect['det'][det-1]['numamplifiers']):
        datasec = "datasec{0:02d}".format(i+1)
        x0, x1, y0, y1 = slf._spect['det'][det-1][datasec][0][0], slf._spect['det'][det-1][datasec][0][1], slf._spect['det'][det-1][datasec][1][0], slf._spect['det'][det-1][datasec][1][1]
        if x0 < 0:
            x0 += file.shape[0]
        if x1 <= 0:
            x1 += file.shape[0]
        if y0 < 0:
            y0 += file.shape[1]
        if y1 <= 0:
            y1 += file.shape[1]
        if i == 0:
            xv = np.arange(x0, x1)
            yv = np.arange(y0, y1)
        else:
            xv = np.unique(np.append(xv, np.arange(x0, x1)))
            yv = np.unique(np.append(yv, np.arange(y0, y1)))
    # Construct and array with the rows and columns to be extracted
    w = np.ix_(xv, yv)
#	if len(file.shape) == 2:
#		trimfile = file[w]
#	elif len(file.shape) == 3:
#		trimfile = np.zeros((w[0].shape[0],w[1].shape[1],file.shape[2]))
#		for f in xrange(file.shape[2]):
#			trimfile[:,:,f] = file[:,:,f][w]
#	else:
#		msgs.error("Cannot trim {0:d}D frame".format(int(len(file.shape))))
    try:
        trim_file = file[w]
    except:
        msgs.bug("Odds are datasec is set wrong. Maybe due to transpose")
        debugger.set_trace()
        msgs.error("Cannot trim file")
    return file[w]


def variance_frame(slf, det, sciframe, idx, fitsdict=None, skyframe=None, objframe=None):
    """ Calculate the variance image including detector noise
    Parameters
    ----------
    fitsdict : dict, optional
      Contains relevant information from fits header files
    objframe : ndarray, optional
      Model of object counts
    Returns
    -------
    variance image : ndarray
    """
    # The effective read noise (variance image)
    rnoise = rn_frame(slf,det)
    if skyframe is not None:
        if objframe is None:
            objframe = np.zeros_like(skyframe)
        varframe = np.abs(skyframe + objframe - np.sqrt(2)*np.sqrt(rnoise)) + rnoise
        return varframe
    else:
        scicopy = sciframe.copy()
        # Dark Current noise
        dnoise = (slf._spect['det'][det-1]['darkcurr'] *
                  float(fitsdict["exptime"][idx])/3600.0)
        # Return
        return np.abs(scicopy) + rnoise + dnoise<|MERGE_RESOLUTION|>--- conflicted
+++ resolved
@@ -1107,16 +1107,11 @@
     return rnimg
 
 
-<<<<<<< HEAD
-def sub_overscan(slf, det, file):
-    """ Subtract overscan
-=======
 def sub_overscan(slf, det, file, use_datasec=False):
     """
     Subtract overscan
     use_datasec : bool, optional
       Overscan region is limited to datasec, not ampsec
->>>>>>> f6553b5f
     """
 
     for i in xrange(slf._spect['det'][det-1]['numamplifiers']):
