--- conflicted
+++ resolved
@@ -1246,7 +1246,6 @@
             else:
                 pmin = int(max(0, np.min(slf._lordloc[det-1])))
                 pmax = int(min(msarc.shape[1], np.max(slf._rordloc[det-1])))
-<<<<<<< HEAD
             xsbs = np.outer(xspl, np.ones(yspl.size))[pmin:pmax, :]
             ysbs = np.outer(np.ones(xspl.size), yspl)[pmin:pmax, :]
             zsbs = zspl[pmin:pmax, :]
@@ -1266,27 +1265,6 @@
                 plt.colorbar()
                 plt.show()
                 debugger.set_trace()
-=======
-                xsbs = np.outer(xspl, np.ones(yspl.size))[pmin:pmax,:]
-                ysbs = np.outer(np.ones(xspl.size), yspl)[pmin:pmax,:]
-                zsbs = zspl[pmin:pmax,:]
-             # Spline
-             msgs.work('Consider adding weights to SmoothBivariate')
-             tiltspl = interp.SmoothBivariateSpline(xsbs.flatten(),
-                                                     zsbs.flatten(),
-                                                     ysbs.flatten(), kx=3, ky=3, s=xsbs.size)
-             # Finish
-             yval = np.linspace(0.0, 1.0, msarc.shape[0])
-             tilts = tiltspl(xspl, yval, grid=True).T
-             if msgs._debug['tilts']:
-                 tiltqa = tiltspl(xsbs.flatten(), zsbs.flatten(), grid=False).reshape( xsbs.shape)
-                 plt.clf()
-                 #plt.imshow((zsbs-tiltqa)/zsbs, origin='lower')
-                 plt.imshow((ysbs-tiltqa)/ysbs, origin='lower')
-                 plt.colorbar()
-                 plt.show()
-                 debugger.set_trace()
->>>>>>> 14224c82
         elif slf._argflag['trace']['orders']['tilts'].lower() == "pca":
             tilts = polytilts.copy()
         if tt == 0:
